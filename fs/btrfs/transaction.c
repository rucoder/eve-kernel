--- conflicted
+++ resolved
@@ -1085,13 +1085,8 @@
 
 	path = btrfs_alloc_path();
 	if (!path) {
-<<<<<<< HEAD
-		ret = pending->error = -ENOMEM;
-		return ret;
-=======
 		pending->error = -ENOMEM;
 		return 0;
->>>>>>> 3da889b6
 	}
 
 	new_root_item = kmalloc(sizeof(*new_root_item), GFP_NOFS);
@@ -1278,11 +1273,8 @@
 	if (ret)
 		btrfs_abort_transaction(trans, root, ret);
 fail:
-<<<<<<< HEAD
-=======
 	pending->error = ret;
 dir_item_existed:
->>>>>>> 3da889b6
 	trans->block_rsv = rsv;
 	trans->bytes_reserved = 0;
 no_free_objectid:
