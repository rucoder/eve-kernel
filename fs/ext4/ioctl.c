--- conflicted
+++ resolved
@@ -1185,7 +1185,6 @@
 			return -EOPNOTSUPP;
 		return fscrypt_ioctl_get_policy(filp, (void __user *)arg);
 
-<<<<<<< HEAD
 	case FS_IOC_GET_ENCRYPTION_POLICY_EX:
 		if (!ext4_has_feature_encrypt(sb))
 			return -EOPNOTSUPP;
@@ -1210,7 +1209,7 @@
 		if (!ext4_has_feature_encrypt(sb))
 			return -EOPNOTSUPP;
 		return fscrypt_ioctl_get_key_status(filp, (void __user *)arg);
-=======
+
 	case EXT4_IOC_CLEAR_ES_CACHE:
 	{
 		if (!inode_owner_or_capable(inode))
@@ -1237,7 +1236,6 @@
 
 	case EXT4_IOC_GET_ES_CACHE:
 		return ext4_ioctl_get_es_cache(filp, arg);
->>>>>>> 040823b5
 
 	case EXT4_IOC_FSGETXATTR:
 	{
@@ -1373,14 +1371,11 @@
 	case FS_IOC_GET_ENCRYPTION_KEY_STATUS:
 	case EXT4_IOC_SHUTDOWN:
 	case FS_IOC_GETFSMAP:
-<<<<<<< HEAD
 	case FS_IOC_ENABLE_VERITY:
 	case FS_IOC_MEASURE_VERITY:
-=======
 	case EXT4_IOC_CLEAR_ES_CACHE:
 	case EXT4_IOC_GETSTATE:
 	case EXT4_IOC_GET_ES_CACHE:
->>>>>>> 040823b5
 		break;
 	default:
 		return -ENOIOCTLCMD;
