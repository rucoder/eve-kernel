/*
 * printk_safe.c - Safe printk for printk-deadlock-prone contexts
 *
 * This program is free software; you can redistribute it and/or
 * modify it under the terms of the GNU General Public License
 * as published by the Free Software Foundation; either version 2
 * of the License, or (at your option) any later version.
 *
 * This program is distributed in the hope that it will be useful,
 * but WITHOUT ANY WARRANTY; without even the implied warranty of
 * MERCHANTABILITY or FITNESS FOR A PARTICULAR PURPOSE.  See the
 * GNU General Public License for more details.
 *
 * You should have received a copy of the GNU General Public License
 * along with this program; if not, see <http://www.gnu.org/licenses/>.
 */

#include <linux/preempt.h>
#include <linux/spinlock.h>
#include <linux/debug_locks.h>
#include <linux/smp.h>
#include <linux/cpumask.h>
#include <linux/irq_work.h>
#include <linux/printk.h>

#include "internal.h"

/*
 * printk() could not take logbuf_lock in NMI context. Instead,
 * it uses an alternative implementation that temporary stores
 * the strings into a per-CPU buffer. The content of the buffer
 * is later flushed into the main ring buffer via IRQ work.
 *
 * The alternative implementation is chosen transparently
 * by examinig current printk() context mask stored in @printk_context
 * per-CPU variable.
 *
 * The implementation allows to flush the strings also from another CPU.
 * There are situations when we want to make sure that all buffers
 * were handled or when IRQs are blocked.
 */
static int printk_safe_irq_ready __read_mostly;

#define SAFE_LOG_BUF_LEN ((1 << CONFIG_PRINTK_SAFE_LOG_BUF_SHIFT) -	\
				sizeof(atomic_t) -			\
				sizeof(atomic_t) -			\
				sizeof(struct irq_work))

struct printk_safe_seq_buf {
	atomic_t		len;	/* length of written data */
	atomic_t		message_lost;
	struct irq_work		work;	/* IRQ work that flushes the buffer */
	unsigned char		buffer[SAFE_LOG_BUF_LEN];
};

static DEFINE_PER_CPU(struct printk_safe_seq_buf, safe_print_seq);
static DEFINE_PER_CPU(int, printk_context);

#ifdef CONFIG_PRINTK_NMI
static DEFINE_PER_CPU(struct printk_safe_seq_buf, nmi_print_seq);
#endif

/* Get flushed in a more safe context. */
static void queue_flush_work(struct printk_safe_seq_buf *s)
{
	if (printk_safe_irq_ready)
		irq_work_queue(&s->work);
}

/*
 * Add a message to per-CPU context-dependent buffer. NMI and printk-safe
 * have dedicated buffers, because otherwise printk-safe preempted by
 * NMI-printk would have overwritten the NMI messages.
 *
 * The messages are flushed from irq work (or from panic()), possibly,
 * from other CPU, concurrently with printk_safe_log_store(). Should this
 * happen, printk_safe_log_store() will notice the buffer->len mismatch
 * and repeat the write.
 */
static __printf(2, 0) int printk_safe_log_store(struct printk_safe_seq_buf *s,
						const char *fmt, va_list args)
{
	int add;
	size_t len;
	va_list ap;

again:
	len = atomic_read(&s->len);

	/* The trailing '\0' is not counted into len. */
	if (len >= sizeof(s->buffer) - 1) {
		atomic_inc(&s->message_lost);
		queue_flush_work(s);
		return 0;
	}

	/*
	 * Make sure that all old data have been read before the buffer
	 * was reset. This is not needed when we just append data.
	 */
	if (!len)
		smp_rmb();

	va_copy(ap, args);
	add = vscnprintf(s->buffer + len, sizeof(s->buffer) - len, fmt, ap);
	va_end(ap);
	if (!add)
		return 0;

	/*
	 * Do it once again if the buffer has been flushed in the meantime.
	 * Note that atomic_cmpxchg() is an implicit memory barrier that
	 * makes sure that the data were written before updating s->len.
	 */
	if (atomic_cmpxchg(&s->len, len, len + add) != len)
		goto again;

	queue_flush_work(s);
	return add;
}

static inline void printk_safe_flush_line(const char *text, int len)
{
	/*
	 * Avoid any console drivers calls from here, because we may be
	 * in NMI or printk_safe context (when in panic). The messages
	 * must go only into the ring buffer at this stage.  Consoles will
	 * get explicitly called later when a crashdump is not generated.
	 */
	printk_deferred("%.*s", len, text);
}

/* printk part of the temporary buffer line by line */
static int printk_safe_flush_buffer(const char *start, size_t len)
{
	const char *c, *end;
	bool header;

	c = start;
	end = start + len;
	header = true;

	/* Print line by line. */
	while (c < end) {
		if (*c == '\n') {
			printk_safe_flush_line(start, c - start + 1);
			start = ++c;
			header = true;
			continue;
		}

		/* Handle continuous lines or missing new line. */
		if ((c + 1 < end) && printk_get_level(c)) {
			if (header) {
				c = printk_skip_level(c);
				continue;
			}

			printk_safe_flush_line(start, c - start);
			start = c++;
			header = true;
			continue;
		}

		header = false;
		c++;
	}

	/* Check if there was a partial line. Ignore pure header. */
	if (start < end && !header) {
		static const char newline[] = KERN_CONT "\n";

		printk_safe_flush_line(start, end - start);
		printk_safe_flush_line(newline, strlen(newline));
	}

	return len;
}

static void report_message_lost(struct printk_safe_seq_buf *s)
{
	int lost = atomic_xchg(&s->message_lost, 0);

	if (lost)
		printk_deferred("Lost %d message(s)!\n", lost);
}

/*
 * Flush data from the associated per-CPU buffer. The function
 * can be called either via IRQ work or independently.
 */
static void __printk_safe_flush(struct irq_work *work)
{
	static raw_spinlock_t read_lock =
		__RAW_SPIN_LOCK_INITIALIZER(read_lock);
	struct printk_safe_seq_buf *s =
		container_of(work, struct printk_safe_seq_buf, work);
	unsigned long flags;
	size_t len;
	int i;

	/*
	 * The lock has two functions. First, one reader has to flush all
	 * available message to make the lockless synchronization with
	 * writers easier. Second, we do not want to mix messages from
	 * different CPUs. This is especially important when printing
	 * a backtrace.
	 */
	raw_spin_lock_irqsave(&read_lock, flags);

	i = 0;
more:
	len = atomic_read(&s->len);

	/*
	 * This is just a paranoid check that nobody has manipulated
	 * the buffer an unexpected way. If we printed something then
	 * @len must only increase. Also it should never overflow the
	 * buffer size.
	 */
	if ((i && i >= len) || len > sizeof(s->buffer)) {
		const char *msg = "printk_safe_flush: internal error\n";

		printk_safe_flush_line(msg, strlen(msg));
		len = 0;
	}

	if (!len)
		goto out; /* Someone else has already flushed the buffer. */

	/* Make sure that data has been written up to the @len */
	smp_rmb();
	i += printk_safe_flush_buffer(s->buffer + i, len - i);

	/*
	 * Check that nothing has got added in the meantime and truncate
	 * the buffer. Note that atomic_cmpxchg() is an implicit memory
	 * barrier that makes sure that the data were copied before
	 * updating s->len.
	 */
	if (atomic_cmpxchg(&s->len, len, 0) != len)
		goto more;

out:
	report_message_lost(s);
	raw_spin_unlock_irqrestore(&read_lock, flags);
}

/**
 * printk_safe_flush - flush all per-cpu nmi buffers.
 *
 * The buffers are flushed automatically via IRQ work. This function
 * is useful only when someone wants to be sure that all buffers have
 * been flushed at some point.
 */
void printk_safe_flush(void)
{
	int cpu;

	for_each_possible_cpu(cpu) {
#ifdef CONFIG_PRINTK_NMI
		__printk_safe_flush(&per_cpu(nmi_print_seq, cpu).work);
#endif
		__printk_safe_flush(&per_cpu(safe_print_seq, cpu).work);
	}
}

/**
 * printk_safe_flush_on_panic - flush all per-cpu nmi buffers when the system
 *	goes down.
 *
 * Similar to printk_safe_flush() but it can be called even in NMI context when
 * the system goes down. It does the best effort to get NMI messages into
 * the main ring buffer.
 *
 * Note that it could try harder when there is only one CPU online.
 */
void printk_safe_flush_on_panic(void)
{
	/*
	 * Make sure that we could access the main ring buffer.
	 * Do not risk a double release when more CPUs are up.
	 */
	if (raw_spin_is_locked(&logbuf_lock)) {
		if (num_online_cpus() > 1)
			return;

		debug_locks_off();
		raw_spin_lock_init(&logbuf_lock);
	}

	printk_safe_flush();
}

#ifdef CONFIG_PRINTK_NMI
/*
 * Safe printk() for NMI context. It uses a per-CPU buffer to
 * store the message. NMIs are not nested, so there is always only
 * one writer running. But the buffer might get flushed from another
 * CPU, so we need to be careful.
 */
static __printf(1, 0) int vprintk_nmi(const char *fmt, va_list args)
{
	struct printk_safe_seq_buf *s = this_cpu_ptr(&nmi_print_seq);

	return printk_safe_log_store(s, fmt, args);
}

void notrace printk_nmi_enter(void)
{
	this_cpu_or(printk_context, PRINTK_NMI_CONTEXT_MASK);
<<<<<<< HEAD
=======
}

void notrace printk_nmi_exit(void)
{
	this_cpu_and(printk_context, ~PRINTK_NMI_CONTEXT_MASK);
}

/*
 * Marks a code that might produce many messages in NMI context
 * and the risk of losing them is more critical than eventual
 * reordering.
 *
 * It has effect only when called in NMI context. Then printk()
 * will try to store the messages into the main logbuf directly
 * and use the per-CPU buffers only as a fallback when the lock
 * is not available.
 */
void printk_nmi_direct_enter(void)
{
	if (this_cpu_read(printk_context) & PRINTK_NMI_CONTEXT_MASK)
		this_cpu_or(printk_context, PRINTK_NMI_DIRECT_CONTEXT_MASK);
>>>>>>> f9885ef8
}

void printk_nmi_direct_exit(void)
{
<<<<<<< HEAD
	this_cpu_and(printk_context, ~PRINTK_NMI_CONTEXT_MASK);
}

/*
 * Marks a code that might produce many messages in NMI context
 * and the risk of losing them is more critical than eventual
 * reordering.
 *
 * It has effect only when called in NMI context. Then printk()
 * will try to store the messages into the main logbuf directly
 * and use the per-CPU buffers only as a fallback when the lock
 * is not available.
 */
void printk_nmi_direct_enter(void)
{
	if (this_cpu_read(printk_context) & PRINTK_NMI_CONTEXT_MASK)
		this_cpu_or(printk_context, PRINTK_NMI_DIRECT_CONTEXT_MASK);
}

void printk_nmi_direct_exit(void)
{
=======
>>>>>>> f9885ef8
	this_cpu_and(printk_context, ~PRINTK_NMI_DIRECT_CONTEXT_MASK);
}

#else

static __printf(1, 0) int vprintk_nmi(const char *fmt, va_list args)
{
	return 0;
}

#endif /* CONFIG_PRINTK_NMI */

/*
 * Lock-less printk(), to avoid deadlocks should the printk() recurse
 * into itself. It uses a per-CPU buffer to store the message, just like
 * NMI.
 */
static __printf(1, 0) int vprintk_safe(const char *fmt, va_list args)
{
	struct printk_safe_seq_buf *s = this_cpu_ptr(&safe_print_seq);

	return printk_safe_log_store(s, fmt, args);
}

/* Can be preempted by NMI. */
void __printk_safe_enter(void)
{
	this_cpu_inc(printk_context);
}

/* Can be preempted by NMI. */
void __printk_safe_exit(void)
{
	this_cpu_dec(printk_context);
}

__printf(1, 0) int vprintk_func(const char *fmt, va_list args)
{
	/*
	 * Try to use the main logbuf even in NMI. But avoid calling console
	 * drivers that might have their own locks.
	 */
	if ((this_cpu_read(printk_context) & PRINTK_NMI_DIRECT_CONTEXT_MASK) &&
	    raw_spin_trylock(&logbuf_lock)) {
		int len;

		len = vprintk_store(0, LOGLEVEL_DEFAULT, NULL, 0, fmt, args);
		raw_spin_unlock(&logbuf_lock);
		defer_console_output();
		return len;
	}

	/* Use extra buffer in NMI when logbuf_lock is taken or in safe mode. */
	if (this_cpu_read(printk_context) & PRINTK_NMI_CONTEXT_MASK)
		return vprintk_nmi(fmt, args);

	/* Use extra buffer to prevent a recursion deadlock in safe mode. */
	if (this_cpu_read(printk_context) & PRINTK_SAFE_CONTEXT_MASK)
		return vprintk_safe(fmt, args);

	/* No obstacles. */
	return vprintk_default(fmt, args);
}

void __init printk_safe_init(void)
{
	int cpu;

	for_each_possible_cpu(cpu) {
		struct printk_safe_seq_buf *s;

		s = &per_cpu(safe_print_seq, cpu);
		init_irq_work(&s->work, __printk_safe_flush);

#ifdef CONFIG_PRINTK_NMI
		s = &per_cpu(nmi_print_seq, cpu);
		init_irq_work(&s->work, __printk_safe_flush);
#endif
	}

	/*
	 * In the highly unlikely event that a NMI were to trigger at
	 * this moment. Make sure IRQ work is set up before this
	 * variable is set.
	 */
	barrier();
	printk_safe_irq_ready = 1;

	/* Flush pending messages that did not have scheduled IRQ works. */
	printk_safe_flush();
}<|MERGE_RESOLUTION|>--- conflicted
+++ resolved
@@ -309,8 +309,6 @@
 void notrace printk_nmi_enter(void)
 {
 	this_cpu_or(printk_context, PRINTK_NMI_CONTEXT_MASK);
-<<<<<<< HEAD
-=======
 }
 
 void notrace printk_nmi_exit(void)
@@ -332,35 +330,10 @@
 {
 	if (this_cpu_read(printk_context) & PRINTK_NMI_CONTEXT_MASK)
 		this_cpu_or(printk_context, PRINTK_NMI_DIRECT_CONTEXT_MASK);
->>>>>>> f9885ef8
 }
 
 void printk_nmi_direct_exit(void)
 {
-<<<<<<< HEAD
-	this_cpu_and(printk_context, ~PRINTK_NMI_CONTEXT_MASK);
-}
-
-/*
- * Marks a code that might produce many messages in NMI context
- * and the risk of losing them is more critical than eventual
- * reordering.
- *
- * It has effect only when called in NMI context. Then printk()
- * will try to store the messages into the main logbuf directly
- * and use the per-CPU buffers only as a fallback when the lock
- * is not available.
- */
-void printk_nmi_direct_enter(void)
-{
-	if (this_cpu_read(printk_context) & PRINTK_NMI_CONTEXT_MASK)
-		this_cpu_or(printk_context, PRINTK_NMI_DIRECT_CONTEXT_MASK);
-}
-
-void printk_nmi_direct_exit(void)
-{
-=======
->>>>>>> f9885ef8
 	this_cpu_and(printk_context, ~PRINTK_NMI_DIRECT_CONTEXT_MASK);
 }
 
