/* SPDX-License-Identifier: GPL-2.0 */
/*
 * Linux Socket Filter Data Structures
 */
#ifndef __LINUX_FILTER_H__
#define __LINUX_FILTER_H__

#include <stdarg.h>

#include <linux/atomic.h>
#include <linux/refcount.h>
#include <linux/compat.h>
#include <linux/skbuff.h>
#include <linux/linkage.h>
#include <linux/printk.h>
#include <linux/workqueue.h>
#include <linux/sched.h>
#include <linux/capability.h>
#include <linux/cryptohash.h>
#include <linux/set_memory.h>
#include <linux/kallsyms.h>
#include <linux/if_vlan.h>

#include <net/sch_generic.h>

#include <uapi/linux/filter.h>
#include <uapi/linux/bpf.h>

struct sk_buff;
struct sock;
struct seccomp_data;
struct bpf_prog_aux;
struct xdp_rxq_info;
struct xdp_buff;

/* ArgX, context and stack frame pointer register positions. Note,
 * Arg1, Arg2, Arg3, etc are used as argument mappings of function
 * calls in BPF_CALL instruction.
 */
#define BPF_REG_ARG1	BPF_REG_1
#define BPF_REG_ARG2	BPF_REG_2
#define BPF_REG_ARG3	BPF_REG_3
#define BPF_REG_ARG4	BPF_REG_4
#define BPF_REG_ARG5	BPF_REG_5
#define BPF_REG_CTX	BPF_REG_6
#define BPF_REG_FP	BPF_REG_10

/* Additional register mappings for converted user programs. */
#define BPF_REG_A	BPF_REG_0
#define BPF_REG_X	BPF_REG_7
#define BPF_REG_TMP	BPF_REG_2	/* scratch reg */
#define BPF_REG_D	BPF_REG_8	/* data, callee-saved */
#define BPF_REG_H	BPF_REG_9	/* hlen, callee-saved */

/* Kernel hidden auxiliary/helper register for hardening step.
 * Only used by eBPF JITs. It's nothing more than a temporary
 * register that JITs use internally, only that here it's part
 * of eBPF instructions that have been rewritten for blinding
 * constants. See JIT pre-step in bpf_jit_blind_constants().
 */
#define BPF_REG_AX		MAX_BPF_REG
#define MAX_BPF_JIT_REG		(MAX_BPF_REG + 1)

/* unused opcode to mark special call to bpf_tail_call() helper */
#define BPF_TAIL_CALL	0xf0

/* unused opcode to mark call to interpreter with arguments */
#define BPF_CALL_ARGS	0xe0

/* As per nm, we expose JITed images as text (code) section for
 * kallsyms. That way, tools like perf can find it to match
 * addresses.
 */
#define BPF_SYM_ELF_TYPE	't'

/* BPF program can access up to 512 bytes of stack space. */
#define MAX_BPF_STACK	512

/* Helper macros for filter block array initializers. */

/* ALU ops on registers, bpf_add|sub|...: dst_reg += src_reg */

#define BPF_ALU64_REG(OP, DST, SRC)				\
	((struct bpf_insn) {					\
		.code  = BPF_ALU64 | BPF_OP(OP) | BPF_X,	\
		.dst_reg = DST,					\
		.src_reg = SRC,					\
		.off   = 0,					\
		.imm   = 0 })

#define BPF_ALU32_REG(OP, DST, SRC)				\
	((struct bpf_insn) {					\
		.code  = BPF_ALU | BPF_OP(OP) | BPF_X,		\
		.dst_reg = DST,					\
		.src_reg = SRC,					\
		.off   = 0,					\
		.imm   = 0 })

/* ALU ops on immediates, bpf_add|sub|...: dst_reg += imm32 */

#define BPF_ALU64_IMM(OP, DST, IMM)				\
	((struct bpf_insn) {					\
		.code  = BPF_ALU64 | BPF_OP(OP) | BPF_K,	\
		.dst_reg = DST,					\
		.src_reg = 0,					\
		.off   = 0,					\
		.imm   = IMM })

#define BPF_ALU32_IMM(OP, DST, IMM)				\
	((struct bpf_insn) {					\
		.code  = BPF_ALU | BPF_OP(OP) | BPF_K,		\
		.dst_reg = DST,					\
		.src_reg = 0,					\
		.off   = 0,					\
		.imm   = IMM })

/* Endianess conversion, cpu_to_{l,b}e(), {l,b}e_to_cpu() */

#define BPF_ENDIAN(TYPE, DST, LEN)				\
	((struct bpf_insn) {					\
		.code  = BPF_ALU | BPF_END | BPF_SRC(TYPE),	\
		.dst_reg = DST,					\
		.src_reg = 0,					\
		.off   = 0,					\
		.imm   = LEN })

/* Short form of mov, dst_reg = src_reg */

#define BPF_MOV64_REG(DST, SRC)					\
	((struct bpf_insn) {					\
		.code  = BPF_ALU64 | BPF_MOV | BPF_X,		\
		.dst_reg = DST,					\
		.src_reg = SRC,					\
		.off   = 0,					\
		.imm   = 0 })

#define BPF_MOV32_REG(DST, SRC)					\
	((struct bpf_insn) {					\
		.code  = BPF_ALU | BPF_MOV | BPF_X,		\
		.dst_reg = DST,					\
		.src_reg = SRC,					\
		.off   = 0,					\
		.imm   = 0 })

/* Short form of mov, dst_reg = imm32 */

#define BPF_MOV64_IMM(DST, IMM)					\
	((struct bpf_insn) {					\
		.code  = BPF_ALU64 | BPF_MOV | BPF_K,		\
		.dst_reg = DST,					\
		.src_reg = 0,					\
		.off   = 0,					\
		.imm   = IMM })

#define BPF_MOV32_IMM(DST, IMM)					\
	((struct bpf_insn) {					\
		.code  = BPF_ALU | BPF_MOV | BPF_K,		\
		.dst_reg = DST,					\
		.src_reg = 0,					\
		.off   = 0,					\
		.imm   = IMM })

/* BPF_LD_IMM64 macro encodes single 'load 64-bit immediate' insn */
#define BPF_LD_IMM64(DST, IMM)					\
	BPF_LD_IMM64_RAW(DST, 0, IMM)

#define BPF_LD_IMM64_RAW(DST, SRC, IMM)				\
	((struct bpf_insn) {					\
		.code  = BPF_LD | BPF_DW | BPF_IMM,		\
		.dst_reg = DST,					\
		.src_reg = SRC,					\
		.off   = 0,					\
		.imm   = (__u32) (IMM) }),			\
	((struct bpf_insn) {					\
		.code  = 0, /* zero is reserved opcode */	\
		.dst_reg = 0,					\
		.src_reg = 0,					\
		.off   = 0,					\
		.imm   = ((__u64) (IMM)) >> 32 })

/* pseudo BPF_LD_IMM64 insn used to refer to process-local map_fd */
#define BPF_LD_MAP_FD(DST, MAP_FD)				\
	BPF_LD_IMM64_RAW(DST, BPF_PSEUDO_MAP_FD, MAP_FD)

/* Short form of mov based on type, BPF_X: dst_reg = src_reg, BPF_K: dst_reg = imm32 */

#define BPF_MOV64_RAW(TYPE, DST, SRC, IMM)			\
	((struct bpf_insn) {					\
		.code  = BPF_ALU64 | BPF_MOV | BPF_SRC(TYPE),	\
		.dst_reg = DST,					\
		.src_reg = SRC,					\
		.off   = 0,					\
		.imm   = IMM })

#define BPF_MOV32_RAW(TYPE, DST, SRC, IMM)			\
	((struct bpf_insn) {					\
		.code  = BPF_ALU | BPF_MOV | BPF_SRC(TYPE),	\
		.dst_reg = DST,					\
		.src_reg = SRC,					\
		.off   = 0,					\
		.imm   = IMM })

/* Direct packet access, R0 = *(uint *) (skb->data + imm32) */

#define BPF_LD_ABS(SIZE, IMM)					\
	((struct bpf_insn) {					\
		.code  = BPF_LD | BPF_SIZE(SIZE) | BPF_ABS,	\
		.dst_reg = 0,					\
		.src_reg = 0,					\
		.off   = 0,					\
		.imm   = IMM })

/* Indirect packet access, R0 = *(uint *) (skb->data + src_reg + imm32) */

#define BPF_LD_IND(SIZE, SRC, IMM)				\
	((struct bpf_insn) {					\
		.code  = BPF_LD | BPF_SIZE(SIZE) | BPF_IND,	\
		.dst_reg = 0,					\
		.src_reg = SRC,					\
		.off   = 0,					\
		.imm   = IMM })

/* Memory load, dst_reg = *(uint *) (src_reg + off16) */

#define BPF_LDX_MEM(SIZE, DST, SRC, OFF)			\
	((struct bpf_insn) {					\
		.code  = BPF_LDX | BPF_SIZE(SIZE) | BPF_MEM,	\
		.dst_reg = DST,					\
		.src_reg = SRC,					\
		.off   = OFF,					\
		.imm   = 0 })

/* Memory store, *(uint *) (dst_reg + off16) = src_reg */

#define BPF_STX_MEM(SIZE, DST, SRC, OFF)			\
	((struct bpf_insn) {					\
		.code  = BPF_STX | BPF_SIZE(SIZE) | BPF_MEM,	\
		.dst_reg = DST,					\
		.src_reg = SRC,					\
		.off   = OFF,					\
		.imm   = 0 })

/* Atomic memory add, *(uint *)(dst_reg + off16) += src_reg */

#define BPF_STX_XADD(SIZE, DST, SRC, OFF)			\
	((struct bpf_insn) {					\
		.code  = BPF_STX | BPF_SIZE(SIZE) | BPF_XADD,	\
		.dst_reg = DST,					\
		.src_reg = SRC,					\
		.off   = OFF,					\
		.imm   = 0 })

/* Memory store, *(uint *) (dst_reg + off16) = imm32 */

#define BPF_ST_MEM(SIZE, DST, OFF, IMM)				\
	((struct bpf_insn) {					\
		.code  = BPF_ST | BPF_SIZE(SIZE) | BPF_MEM,	\
		.dst_reg = DST,					\
		.src_reg = 0,					\
		.off   = OFF,					\
		.imm   = IMM })

/* Conditional jumps against registers, if (dst_reg 'op' src_reg) goto pc + off16 */

#define BPF_JMP_REG(OP, DST, SRC, OFF)				\
	((struct bpf_insn) {					\
		.code  = BPF_JMP | BPF_OP(OP) | BPF_X,		\
		.dst_reg = DST,					\
		.src_reg = SRC,					\
		.off   = OFF,					\
		.imm   = 0 })

/* Conditional jumps against immediates, if (dst_reg 'op' imm32) goto pc + off16 */

#define BPF_JMP_IMM(OP, DST, IMM, OFF)				\
	((struct bpf_insn) {					\
		.code  = BPF_JMP | BPF_OP(OP) | BPF_K,		\
		.dst_reg = DST,					\
		.src_reg = 0,					\
		.off   = OFF,					\
		.imm   = IMM })

/* Unconditional jumps, goto pc + off16 */

#define BPF_JMP_A(OFF)						\
	((struct bpf_insn) {					\
		.code  = BPF_JMP | BPF_JA,			\
		.dst_reg = 0,					\
		.src_reg = 0,					\
		.off   = OFF,					\
		.imm   = 0 })

/* Relative call */

#define BPF_CALL_REL(TGT)					\
	((struct bpf_insn) {					\
		.code  = BPF_JMP | BPF_CALL,			\
		.dst_reg = 0,					\
		.src_reg = BPF_PSEUDO_CALL,			\
		.off   = 0,					\
		.imm   = TGT })

/* Function call */

#define BPF_CAST_CALL(x)					\
		((u64 (*)(u64, u64, u64, u64, u64))(x))

#define BPF_EMIT_CALL(FUNC)					\
	((struct bpf_insn) {					\
		.code  = BPF_JMP | BPF_CALL,			\
		.dst_reg = 0,					\
		.src_reg = 0,					\
		.off   = 0,					\
		.imm   = ((FUNC) - __bpf_call_base) })

/* Raw code statement block */

#define BPF_RAW_INSN(CODE, DST, SRC, OFF, IMM)			\
	((struct bpf_insn) {					\
		.code  = CODE,					\
		.dst_reg = DST,					\
		.src_reg = SRC,					\
		.off   = OFF,					\
		.imm   = IMM })

/* Program exit */

#define BPF_EXIT_INSN()						\
	((struct bpf_insn) {					\
		.code  = BPF_JMP | BPF_EXIT,			\
		.dst_reg = 0,					\
		.src_reg = 0,					\
		.off   = 0,					\
		.imm   = 0 })

/* Internal classic blocks for direct assignment */

#define __BPF_STMT(CODE, K)					\
	((struct sock_filter) BPF_STMT(CODE, K))

#define __BPF_JUMP(CODE, K, JT, JF)				\
	((struct sock_filter) BPF_JUMP(CODE, K, JT, JF))

#define bytes_to_bpf_size(bytes)				\
({								\
	int bpf_size = -EINVAL;					\
								\
	if (bytes == sizeof(u8))				\
		bpf_size = BPF_B;				\
	else if (bytes == sizeof(u16))				\
		bpf_size = BPF_H;				\
	else if (bytes == sizeof(u32))				\
		bpf_size = BPF_W;				\
	else if (bytes == sizeof(u64))				\
		bpf_size = BPF_DW;				\
								\
	bpf_size;						\
})

#define bpf_size_to_bytes(bpf_size)				\
({								\
	int bytes = -EINVAL;					\
								\
	if (bpf_size == BPF_B)					\
		bytes = sizeof(u8);				\
	else if (bpf_size == BPF_H)				\
		bytes = sizeof(u16);				\
	else if (bpf_size == BPF_W)				\
		bytes = sizeof(u32);				\
	else if (bpf_size == BPF_DW)				\
		bytes = sizeof(u64);				\
								\
	bytes;							\
})

#define BPF_SIZEOF(type)					\
	({							\
		const int __size = bytes_to_bpf_size(sizeof(type)); \
		BUILD_BUG_ON(__size < 0);			\
		__size;						\
	})

#define BPF_FIELD_SIZEOF(type, field)				\
	({							\
		const int __size = bytes_to_bpf_size(FIELD_SIZEOF(type, field)); \
		BUILD_BUG_ON(__size < 0);			\
		__size;						\
	})

#define BPF_LDST_BYTES(insn)					\
	({							\
		const int __size = bpf_size_to_bytes(BPF_SIZE((insn)->code)); \
		WARN_ON(__size < 0);				\
		__size;						\
	})

#define __BPF_MAP_0(m, v, ...) v
#define __BPF_MAP_1(m, v, t, a, ...) m(t, a)
#define __BPF_MAP_2(m, v, t, a, ...) m(t, a), __BPF_MAP_1(m, v, __VA_ARGS__)
#define __BPF_MAP_3(m, v, t, a, ...) m(t, a), __BPF_MAP_2(m, v, __VA_ARGS__)
#define __BPF_MAP_4(m, v, t, a, ...) m(t, a), __BPF_MAP_3(m, v, __VA_ARGS__)
#define __BPF_MAP_5(m, v, t, a, ...) m(t, a), __BPF_MAP_4(m, v, __VA_ARGS__)

#define __BPF_REG_0(...) __BPF_PAD(5)
#define __BPF_REG_1(...) __BPF_MAP(1, __VA_ARGS__), __BPF_PAD(4)
#define __BPF_REG_2(...) __BPF_MAP(2, __VA_ARGS__), __BPF_PAD(3)
#define __BPF_REG_3(...) __BPF_MAP(3, __VA_ARGS__), __BPF_PAD(2)
#define __BPF_REG_4(...) __BPF_MAP(4, __VA_ARGS__), __BPF_PAD(1)
#define __BPF_REG_5(...) __BPF_MAP(5, __VA_ARGS__)

#define __BPF_MAP(n, ...) __BPF_MAP_##n(__VA_ARGS__)
#define __BPF_REG(n, ...) __BPF_REG_##n(__VA_ARGS__)

#define __BPF_CAST(t, a)						       \
	(__force t)							       \
	(__force							       \
	 typeof(__builtin_choose_expr(sizeof(t) == sizeof(unsigned long),      \
				      (unsigned long)0, (t)0))) a
#define __BPF_V void
#define __BPF_N

#define __BPF_DECL_ARGS(t, a) t   a
#define __BPF_DECL_REGS(t, a) u64 a

#define __BPF_PAD(n)							       \
	__BPF_MAP(n, __BPF_DECL_ARGS, __BPF_N, u64, __ur_1, u64, __ur_2,       \
		  u64, __ur_3, u64, __ur_4, u64, __ur_5)

#define BPF_CALL_x(x, name, ...)					       \
	static __always_inline						       \
	u64 ____##name(__BPF_MAP(x, __BPF_DECL_ARGS, __BPF_V, __VA_ARGS__));   \
	u64 name(__BPF_REG(x, __BPF_DECL_REGS, __BPF_N, __VA_ARGS__));	       \
	u64 name(__BPF_REG(x, __BPF_DECL_REGS, __BPF_N, __VA_ARGS__))	       \
	{								       \
		return ____##name(__BPF_MAP(x,__BPF_CAST,__BPF_N,__VA_ARGS__));\
	}								       \
	static __always_inline						       \
	u64 ____##name(__BPF_MAP(x, __BPF_DECL_ARGS, __BPF_V, __VA_ARGS__))

#define BPF_CALL_0(name, ...)	BPF_CALL_x(0, name, __VA_ARGS__)
#define BPF_CALL_1(name, ...)	BPF_CALL_x(1, name, __VA_ARGS__)
#define BPF_CALL_2(name, ...)	BPF_CALL_x(2, name, __VA_ARGS__)
#define BPF_CALL_3(name, ...)	BPF_CALL_x(3, name, __VA_ARGS__)
#define BPF_CALL_4(name, ...)	BPF_CALL_x(4, name, __VA_ARGS__)
#define BPF_CALL_5(name, ...)	BPF_CALL_x(5, name, __VA_ARGS__)

#define bpf_ctx_range(TYPE, MEMBER)						\
	offsetof(TYPE, MEMBER) ... offsetofend(TYPE, MEMBER) - 1
#define bpf_ctx_range_till(TYPE, MEMBER1, MEMBER2)				\
	offsetof(TYPE, MEMBER1) ... offsetofend(TYPE, MEMBER2) - 1

#define bpf_target_off(TYPE, MEMBER, SIZE, PTR_SIZE)				\
	({									\
		BUILD_BUG_ON(FIELD_SIZEOF(TYPE, MEMBER) != (SIZE));		\
		*(PTR_SIZE) = (SIZE);						\
		offsetof(TYPE, MEMBER);						\
	})

#ifdef CONFIG_COMPAT
/* A struct sock_filter is architecture independent. */
struct compat_sock_fprog {
	u16		len;
	compat_uptr_t	filter;	/* struct sock_filter * */
};
#endif

struct sock_fprog_kern {
	u16			len;
	struct sock_filter	*filter;
};

struct bpf_binary_header {
	u32 pages;
	/* Some arches need word alignment for their instructions */
	u8 image[] __aligned(4);
};

struct bpf_prog {
	u16			pages;		/* Number of allocated pages */
	u16			jited:1,	/* Is our filter JIT'ed? */
				jit_requested:1,/* archs need to JIT the prog */
				undo_set_mem:1,	/* Passed set_memory_ro() checkpoint */
				gpl_compatible:1, /* Is filter GPL compatible? */
				cb_access:1,	/* Is control block accessed? */
				dst_needed:1,	/* Do we need dst entry? */
				blinded:1,	/* Was blinded */
				is_func:1,	/* program is a bpf function */
				kprobe_override:1, /* Do we override a kprobe? */
				has_callchain_buf:1; /* callchain buffer allocated? */
	enum bpf_prog_type	type;		/* Type of BPF program */
	enum bpf_attach_type	expected_attach_type; /* For some prog types */
	u32			len;		/* Number of filter blocks */
	u32			jited_len;	/* Size of jited insns in bytes */
	u8			tag[BPF_TAG_SIZE];
	struct bpf_prog_aux	*aux;		/* Auxiliary fields */
	struct sock_fprog_kern	*orig_prog;	/* Original BPF program */
	unsigned int		(*bpf_func)(const void *ctx,
					    const struct bpf_insn *insn);
	/* Instructions for interpreter */
	union {
		struct sock_filter	insns[0];
		struct bpf_insn		insnsi[0];
	};
};

struct sk_filter {
	refcount_t	refcnt;
	struct rcu_head	rcu;
	struct bpf_prog	*prog;
};

#define BPF_PROG_RUN(filter, ctx)  (*(filter)->bpf_func)(ctx, (filter)->insnsi)

#define BPF_SKB_CB_LEN QDISC_CB_PRIV_LEN

struct bpf_skb_data_end {
	struct qdisc_skb_cb qdisc_cb;
	void *data_meta;
	void *data_end;
};

struct sk_msg_buff {
	void *data;
	void *data_end;
	__u32 apply_bytes;
	__u32 cork_bytes;
	int sg_copybreak;
	int sg_start;
	int sg_curr;
	int sg_end;
	struct scatterlist sg_data[MAX_SKB_FRAGS];
	bool sg_copy[MAX_SKB_FRAGS];
	__u32 flags;
	struct sock *sk_redir;
	struct sock *sk;
	struct sk_buff *skb;
	struct list_head list;
};

/* Compute the linear packet data range [data, data_end) which
 * will be accessed by various program types (cls_bpf, act_bpf,
 * lwt, ...). Subsystems allowing direct data access must (!)
 * ensure that cb[] area can be written to when BPF program is
 * invoked (otherwise cb[] save/restore is necessary).
 */
static inline void bpf_compute_data_pointers(struct sk_buff *skb)
{
	struct bpf_skb_data_end *cb = (struct bpf_skb_data_end *)skb->cb;

	BUILD_BUG_ON(sizeof(*cb) > FIELD_SIZEOF(struct sk_buff, cb));
	cb->data_meta = skb->data - skb_metadata_len(skb);
	cb->data_end  = skb->data + skb_headlen(skb);
}

static inline u8 *bpf_skb_cb(struct sk_buff *skb)
{
	/* eBPF programs may read/write skb->cb[] area to transfer meta
	 * data between tail calls. Since this also needs to work with
	 * tc, that scratch memory is mapped to qdisc_skb_cb's data area.
	 *
	 * In some socket filter cases, the cb unfortunately needs to be
	 * saved/restored so that protocol specific skb->cb[] data won't
	 * be lost. In any case, due to unpriviledged eBPF programs
	 * attached to sockets, we need to clear the bpf_skb_cb() area
	 * to not leak previous contents to user space.
	 */
	BUILD_BUG_ON(FIELD_SIZEOF(struct __sk_buff, cb) != BPF_SKB_CB_LEN);
	BUILD_BUG_ON(FIELD_SIZEOF(struct __sk_buff, cb) !=
		     FIELD_SIZEOF(struct qdisc_skb_cb, data));

	return qdisc_skb_cb(skb)->data;
}

static inline u32 bpf_prog_run_save_cb(const struct bpf_prog *prog,
				       struct sk_buff *skb)
{
	u8 *cb_data = bpf_skb_cb(skb);
	u8 cb_saved[BPF_SKB_CB_LEN];
	u32 res;

	if (unlikely(prog->cb_access)) {
		memcpy(cb_saved, cb_data, sizeof(cb_saved));
		memset(cb_data, 0, sizeof(cb_saved));
	}

	res = BPF_PROG_RUN(prog, skb);

	if (unlikely(prog->cb_access))
		memcpy(cb_data, cb_saved, sizeof(cb_saved));

	return res;
}

static inline u32 bpf_prog_run_clear_cb(const struct bpf_prog *prog,
					struct sk_buff *skb)
{
	u8 *cb_data = bpf_skb_cb(skb);

	if (unlikely(prog->cb_access))
		memset(cb_data, 0, BPF_SKB_CB_LEN);

	return BPF_PROG_RUN(prog, skb);
}

static __always_inline u32 bpf_prog_run_xdp(const struct bpf_prog *prog,
					    struct xdp_buff *xdp)
{
	/* Caller needs to hold rcu_read_lock() (!), otherwise program
	 * can be released while still running, or map elements could be
	 * freed early while still having concurrent users. XDP fastpath
	 * already takes rcu_read_lock() when fetching the program, so
	 * it's not necessary here anymore.
	 */
	return BPF_PROG_RUN(prog, xdp);
}

static inline u32 bpf_prog_insn_size(const struct bpf_prog *prog)
{
	return prog->len * sizeof(struct bpf_insn);
}

static inline u32 bpf_prog_tag_scratch_size(const struct bpf_prog *prog)
{
	return round_up(bpf_prog_insn_size(prog) +
			sizeof(__be64) + 1, SHA_MESSAGE_BYTES);
}

static inline unsigned int bpf_prog_size(unsigned int proglen)
{
	return max(sizeof(struct bpf_prog),
		   offsetof(struct bpf_prog, insns[proglen]));
}

static inline bool bpf_prog_was_classic(const struct bpf_prog *prog)
{
	/* When classic BPF programs have been loaded and the arch
	 * does not have a classic BPF JIT (anymore), they have been
	 * converted via bpf_migrate_filter() to eBPF and thus always
	 * have an unspec program type.
	 */
	return prog->type == BPF_PROG_TYPE_UNSPEC;
}

static inline u32 bpf_ctx_off_adjust_machine(u32 size)
{
	const u32 size_machine = sizeof(unsigned long);

	if (size > size_machine && size % size_machine == 0)
		size = size_machine;

	return size;
}

static inline bool bpf_ctx_narrow_align_ok(u32 off, u32 size_access,
					   u32 size_default)
{
	size_default = bpf_ctx_off_adjust_machine(size_default);
	size_access  = bpf_ctx_off_adjust_machine(size_access);

#ifdef __LITTLE_ENDIAN
	return (off & (size_default - 1)) == 0;
#else
	return (off & (size_default - 1)) + size_access == size_default;
#endif
}

static inline bool
bpf_ctx_narrow_access_ok(u32 off, u32 size, u32 size_default)
{
	return bpf_ctx_narrow_align_ok(off, size, size_default) &&
	       size <= size_default && (size & (size - 1)) == 0;
}

#define bpf_classic_proglen(fprog) (fprog->len * sizeof(fprog->filter[0]))

static inline void bpf_prog_lock_ro(struct bpf_prog *fp)
{
	fp->undo_set_mem = 1;
	set_memory_ro((unsigned long)fp, fp->pages);
}

static inline void bpf_prog_unlock_ro(struct bpf_prog *fp)
{
	if (fp->undo_set_mem)
		set_memory_rw((unsigned long)fp, fp->pages);
}

static inline void bpf_jit_binary_lock_ro(struct bpf_binary_header *hdr)
{
	set_memory_ro((unsigned long)hdr, hdr->pages);
}

static inline void bpf_jit_binary_unlock_ro(struct bpf_binary_header *hdr)
{
	set_memory_rw((unsigned long)hdr, hdr->pages);
}

static inline struct bpf_binary_header *
bpf_jit_binary_hdr(const struct bpf_prog *fp)
{
	unsigned long real_start = (unsigned long)fp->bpf_func;
	unsigned long addr = real_start & PAGE_MASK;

	return (void *)addr;
}

int sk_filter_trim_cap(struct sock *sk, struct sk_buff *skb, unsigned int cap);
static inline int sk_filter(struct sock *sk, struct sk_buff *skb)
{
	return sk_filter_trim_cap(sk, skb, 1);
}

struct bpf_prog *bpf_prog_select_runtime(struct bpf_prog *fp, int *err);
void bpf_prog_free(struct bpf_prog *fp);

bool bpf_opcode_in_insntable(u8 code);

struct bpf_prog *bpf_prog_alloc(unsigned int size, gfp_t gfp_extra_flags);
struct bpf_prog *bpf_prog_realloc(struct bpf_prog *fp_old, unsigned int size,
				  gfp_t gfp_extra_flags);
void __bpf_prog_free(struct bpf_prog *fp);

static inline void bpf_prog_unlock_free(struct bpf_prog *fp)
{
	bpf_prog_unlock_ro(fp);
	__bpf_prog_free(fp);
}

typedef int (*bpf_aux_classic_check_t)(struct sock_filter *filter,
				       unsigned int flen);

int bpf_prog_create(struct bpf_prog **pfp, struct sock_fprog_kern *fprog);
int bpf_prog_create_from_user(struct bpf_prog **pfp, struct sock_fprog *fprog,
			      bpf_aux_classic_check_t trans, bool save_orig);
void bpf_prog_destroy(struct bpf_prog *fp);

int sk_attach_filter(struct sock_fprog *fprog, struct sock *sk);
int sk_attach_bpf(u32 ufd, struct sock *sk);
int sk_reuseport_attach_filter(struct sock_fprog *fprog, struct sock *sk);
int sk_reuseport_attach_bpf(u32 ufd, struct sock *sk);
int sk_detach_filter(struct sock *sk);
int sk_get_filter(struct sock *sk, struct sock_filter __user *filter,
		  unsigned int len);

bool sk_filter_charge(struct sock *sk, struct sk_filter *fp);
void sk_filter_uncharge(struct sock *sk, struct sk_filter *fp);

u64 __bpf_call_base(u64 r1, u64 r2, u64 r3, u64 r4, u64 r5);
#define __bpf_call_base_args \
	((u64 (*)(u64, u64, u64, u64, u64, const struct bpf_insn *)) \
	 __bpf_call_base)

struct bpf_prog *bpf_int_jit_compile(struct bpf_prog *prog);
void bpf_jit_compile(struct bpf_prog *prog);
bool bpf_helper_changes_pkt_data(void *func);

static inline bool bpf_dump_raw_ok(void)
{
	/* Reconstruction of call-sites is dependent on kallsyms,
	 * thus make dump the same restriction.
	 */
	return kallsyms_show_value() == 1;
}

struct bpf_prog *bpf_patch_insn_single(struct bpf_prog *prog, u32 off,
				       const struct bpf_insn *patch, u32 len);

<<<<<<< HEAD
static inline int __xdp_generic_ok_fwd_dev(struct sk_buff *skb,
					   struct net_device *fwd)
=======
static inline int xdp_ok_fwd_dev(const struct net_device *fwd,
				 unsigned int pktlen)
>>>>>>> 4aa5db22
{
	unsigned int len;

	if (unlikely(!(fwd->flags & IFF_UP)))
		return -ENETDOWN;

	len = fwd->mtu + fwd->hard_header_len + VLAN_HLEN;
<<<<<<< HEAD
	if (skb->len > len)
=======
	if (pktlen > len)
>>>>>>> 4aa5db22
		return -EMSGSIZE;

	return 0;
}

/* The pair of xdp_do_redirect and xdp_do_flush_map MUST be called in the
 * same cpu context. Further for best results no more than a single map
 * for the do_redirect/do_flush pair should be used. This limitation is
 * because we only track one map and force a flush when the map changes.
 * This does not appear to be a real limitation for existing software.
 */
int xdp_do_generic_redirect(struct net_device *dev, struct sk_buff *skb,
			    struct xdp_buff *xdp, struct bpf_prog *prog);
int xdp_do_redirect(struct net_device *dev,
		    struct xdp_buff *xdp,
		    struct bpf_prog *prog);
void xdp_do_flush_map(void);

void bpf_warn_invalid_xdp_action(u32 act);

struct sock *do_sk_redirect_map(struct sk_buff *skb);
struct sock *do_msg_redirect_map(struct sk_msg_buff *md);

#ifdef CONFIG_BPF_JIT
extern int bpf_jit_enable;
extern int bpf_jit_harden;
extern int bpf_jit_kallsyms;

typedef void (*bpf_jit_fill_hole_t)(void *area, unsigned int size);

struct bpf_binary_header *
bpf_jit_binary_alloc(unsigned int proglen, u8 **image_ptr,
		     unsigned int alignment,
		     bpf_jit_fill_hole_t bpf_fill_ill_insns);
void bpf_jit_binary_free(struct bpf_binary_header *hdr);

void bpf_jit_free(struct bpf_prog *fp);

struct bpf_prog *bpf_jit_blind_constants(struct bpf_prog *fp);
void bpf_jit_prog_release_other(struct bpf_prog *fp, struct bpf_prog *fp_other);

static inline void bpf_jit_dump(unsigned int flen, unsigned int proglen,
				u32 pass, void *image)
{
	pr_err("flen=%u proglen=%u pass=%u image=%pK from=%s pid=%d\n", flen,
	       proglen, pass, image, current->comm, task_pid_nr(current));

	if (image)
		print_hex_dump(KERN_ERR, "JIT code: ", DUMP_PREFIX_OFFSET,
			       16, 1, image, proglen, false);
}

static inline bool bpf_jit_is_ebpf(void)
{
# ifdef CONFIG_HAVE_EBPF_JIT
	return true;
# else
	return false;
# endif
}

static inline bool ebpf_jit_enabled(void)
{
	return bpf_jit_enable && bpf_jit_is_ebpf();
}

static inline bool bpf_prog_ebpf_jited(const struct bpf_prog *fp)
{
	return fp->jited && bpf_jit_is_ebpf();
}

static inline bool bpf_jit_blinding_enabled(struct bpf_prog *prog)
{
	/* These are the prerequisites, should someone ever have the
	 * idea to call blinding outside of them, we make sure to
	 * bail out.
	 */
	if (!bpf_jit_is_ebpf())
		return false;
	if (!prog->jit_requested)
		return false;
	if (!bpf_jit_harden)
		return false;
	if (bpf_jit_harden == 1 && capable(CAP_SYS_ADMIN))
		return false;

	return true;
}

static inline bool bpf_jit_kallsyms_enabled(void)
{
	/* There are a couple of corner cases where kallsyms should
	 * not be enabled f.e. on hardening.
	 */
	if (bpf_jit_harden)
		return false;
	if (!bpf_jit_kallsyms)
		return false;
	if (bpf_jit_kallsyms == 1)
		return true;

	return false;
}

const char *__bpf_address_lookup(unsigned long addr, unsigned long *size,
				 unsigned long *off, char *sym);
bool is_bpf_text_address(unsigned long addr);
int bpf_get_kallsym(unsigned int symnum, unsigned long *value, char *type,
		    char *sym);

static inline const char *
bpf_address_lookup(unsigned long addr, unsigned long *size,
		   unsigned long *off, char **modname, char *sym)
{
	const char *ret = __bpf_address_lookup(addr, size, off, sym);

	if (ret && modname)
		*modname = NULL;
	return ret;
}

void bpf_prog_kallsyms_add(struct bpf_prog *fp);
void bpf_prog_kallsyms_del(struct bpf_prog *fp);

#else /* CONFIG_BPF_JIT */

static inline bool ebpf_jit_enabled(void)
{
	return false;
}

static inline bool bpf_prog_ebpf_jited(const struct bpf_prog *fp)
{
	return false;
}

static inline void bpf_jit_free(struct bpf_prog *fp)
{
	bpf_prog_unlock_free(fp);
}

static inline bool bpf_jit_kallsyms_enabled(void)
{
	return false;
}

static inline const char *
__bpf_address_lookup(unsigned long addr, unsigned long *size,
		     unsigned long *off, char *sym)
{
	return NULL;
}

static inline bool is_bpf_text_address(unsigned long addr)
{
	return false;
}

static inline int bpf_get_kallsym(unsigned int symnum, unsigned long *value,
				  char *type, char *sym)
{
	return -ERANGE;
}

static inline const char *
bpf_address_lookup(unsigned long addr, unsigned long *size,
		   unsigned long *off, char **modname, char *sym)
{
	return NULL;
}

static inline void bpf_prog_kallsyms_add(struct bpf_prog *fp)
{
}

static inline void bpf_prog_kallsyms_del(struct bpf_prog *fp)
{
}
#endif /* CONFIG_BPF_JIT */

void bpf_prog_kallsyms_del_subprogs(struct bpf_prog *fp);
void bpf_prog_kallsyms_del_all(struct bpf_prog *fp);

#define BPF_ANC		BIT(15)

static inline bool bpf_needs_clear_a(const struct sock_filter *first)
{
	switch (first->code) {
	case BPF_RET | BPF_K:
	case BPF_LD | BPF_W | BPF_LEN:
		return false;

	case BPF_LD | BPF_W | BPF_ABS:
	case BPF_LD | BPF_H | BPF_ABS:
	case BPF_LD | BPF_B | BPF_ABS:
		if (first->k == SKF_AD_OFF + SKF_AD_ALU_XOR_X)
			return true;
		return false;

	default:
		return true;
	}
}

static inline u16 bpf_anc_helper(const struct sock_filter *ftest)
{
	BUG_ON(ftest->code & BPF_ANC);

	switch (ftest->code) {
	case BPF_LD | BPF_W | BPF_ABS:
	case BPF_LD | BPF_H | BPF_ABS:
	case BPF_LD | BPF_B | BPF_ABS:
#define BPF_ANCILLARY(CODE)	case SKF_AD_OFF + SKF_AD_##CODE:	\
				return BPF_ANC | SKF_AD_##CODE
		switch (ftest->k) {
		BPF_ANCILLARY(PROTOCOL);
		BPF_ANCILLARY(PKTTYPE);
		BPF_ANCILLARY(IFINDEX);
		BPF_ANCILLARY(NLATTR);
		BPF_ANCILLARY(NLATTR_NEST);
		BPF_ANCILLARY(MARK);
		BPF_ANCILLARY(QUEUE);
		BPF_ANCILLARY(HATYPE);
		BPF_ANCILLARY(RXHASH);
		BPF_ANCILLARY(CPU);
		BPF_ANCILLARY(ALU_XOR_X);
		BPF_ANCILLARY(VLAN_TAG);
		BPF_ANCILLARY(VLAN_TAG_PRESENT);
		BPF_ANCILLARY(PAY_OFFSET);
		BPF_ANCILLARY(RANDOM);
		BPF_ANCILLARY(VLAN_TPID);
		}
		/* Fallthrough. */
	default:
		return ftest->code;
	}
}

void *bpf_internal_load_pointer_neg_helper(const struct sk_buff *skb,
					   int k, unsigned int size);

static inline void *bpf_load_pointer(const struct sk_buff *skb, int k,
				     unsigned int size, void *buffer)
{
	if (k >= 0)
		return skb_header_pointer(skb, k, size, buffer);

	return bpf_internal_load_pointer_neg_helper(skb, k, size);
}

static inline int bpf_tell_extensions(void)
{
	return SKF_AD_MAX;
}

struct bpf_sock_addr_kern {
	struct sock *sk;
	struct sockaddr *uaddr;
	/* Temporary "register" to make indirect stores to nested structures
	 * defined above. We need three registers to make such a store, but
	 * only two (src and dst) are available at convert_ctx_access time
	 */
	u64 tmp_reg;
	void *t_ctx;	/* Attach type specific context. */
};

struct bpf_sock_ops_kern {
	struct	sock *sk;
	u32	op;
	union {
		u32 args[4];
		u32 reply;
		u32 replylong[4];
	};
	u32	is_fullsock;
	u64	temp;			/* temp and everything after is not
					 * initialized to 0 before calling
					 * the BPF program. New fields that
					 * should be initialized to 0 should
					 * be inserted before temp.
					 * temp is scratch storage used by
					 * sock_ops_convert_ctx_access
					 * as temporary storage of a register.
					 */
};

#endif /* __LINUX_FILTER_H__ */<|MERGE_RESOLUTION|>--- conflicted
+++ resolved
@@ -765,13 +765,8 @@
 struct bpf_prog *bpf_patch_insn_single(struct bpf_prog *prog, u32 off,
 				       const struct bpf_insn *patch, u32 len);
 
-<<<<<<< HEAD
-static inline int __xdp_generic_ok_fwd_dev(struct sk_buff *skb,
-					   struct net_device *fwd)
-=======
 static inline int xdp_ok_fwd_dev(const struct net_device *fwd,
 				 unsigned int pktlen)
->>>>>>> 4aa5db22
 {
 	unsigned int len;
 
@@ -779,11 +774,7 @@
 		return -ENETDOWN;
 
 	len = fwd->mtu + fwd->hard_header_len + VLAN_HLEN;
-<<<<<<< HEAD
-	if (skb->len > len)
-=======
 	if (pktlen > len)
->>>>>>> 4aa5db22
 		return -EMSGSIZE;
 
 	return 0;
