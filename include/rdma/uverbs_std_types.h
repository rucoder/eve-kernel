--- conflicted
+++ resolved
@@ -47,21 +47,11 @@
 
 #define uobj_get_type(_attrs, _object)                                         \
 	uapi_get_object((_attrs)->ufile->device->uapi, _object)
-<<<<<<< HEAD
-
-struct ib_uobject *_uobj_get_read(enum uverbs_default_objects type,
-				  u32 object_id,
-				  struct uverbs_attr_bundle *attrs);
-
-#define uobj_get_read(_type, _id, _attrs)                                      \
-	_uobj_get_read(_type, _uobj_check_id(_id), _attrs)
-=======
 
 #define uobj_get_read(_type, _id, _attrs)                                      \
 	rdma_lookup_get_uobject(uobj_get_type(_attrs, _type), (_attrs)->ufile, \
 				_uobj_check_id(_id), UVERBS_LOOKUP_READ,       \
 				_attrs)
->>>>>>> 0ecfebd2
 
 #define ufd_get_read(_type, _fdnum, _attrs)                                    \
 	rdma_lookup_get_uobject(uobj_get_type(_attrs, _type), (_attrs)->ufile, \
@@ -77,18 +67,6 @@
 #define uobj_get_obj_read(_object, _type, _id, _attrs)                         \
 	((struct ib_##_object *)_uobj_get_obj_read(                            \
 		uobj_get_read(_type, _id, _attrs)))
-<<<<<<< HEAD
-
-struct ib_uobject *_uobj_get_write(enum uverbs_default_objects type,
-				   u32 object_id,
-				   struct uverbs_attr_bundle *attrs);
-
-#define uobj_get_write(_type, _id, _attrs)                                     \
-	_uobj_get_write(_type, _uobj_check_id(_id), _attrs)
-
-int __uobj_perform_destroy(const struct uverbs_api_object *obj, u32 id,
-			   const struct uverbs_attr_bundle *attrs);
-=======
 
 #define uobj_get_write(_type, _id, _attrs)                                     \
 	rdma_lookup_get_uobject(uobj_get_type(_attrs, _type), (_attrs)->ufile, \
@@ -97,18 +75,12 @@
 
 int __uobj_perform_destroy(const struct uverbs_api_object *obj, u32 id,
 			   struct uverbs_attr_bundle *attrs);
->>>>>>> 0ecfebd2
 #define uobj_perform_destroy(_type, _id, _attrs)                               \
 	__uobj_perform_destroy(uobj_get_type(_attrs, _type),                   \
 			       _uobj_check_id(_id), _attrs)
 
 struct ib_uobject *__uobj_get_destroy(const struct uverbs_api_object *obj,
-<<<<<<< HEAD
-				      u32 id,
-				      const struct uverbs_attr_bundle *attrs);
-=======
 				      u32 id, struct uverbs_attr_bundle *attrs);
->>>>>>> 0ecfebd2
 
 #define uobj_get_destroy(_type, _id, _attrs)                                   \
 	__uobj_get_destroy(uobj_get_type(_attrs, _type), _uobj_check_id(_id),  \
@@ -132,12 +104,8 @@
 	rdma_lookup_put_uobject(uobj, UVERBS_LOOKUP_WRITE);
 }
 
-<<<<<<< HEAD
-static inline int __must_check uobj_alloc_commit(struct ib_uobject *uobj)
-=======
 static inline int __must_check
 uobj_alloc_commit(struct ib_uobject *uobj, struct uverbs_attr_bundle *attrs)
->>>>>>> 0ecfebd2
 {
 	int ret = rdma_alloc_commit_uobject(uobj, attrs);
 
@@ -156,20 +124,11 @@
 __uobj_alloc(const struct uverbs_api_object *obj,
 	     struct uverbs_attr_bundle *attrs, struct ib_device **ib_dev)
 {
-<<<<<<< HEAD
-	struct ib_uobject *uobj = rdma_alloc_begin_uobject(obj, attrs->ufile);
-
-	if (!IS_ERR(uobj)) {
-		*ib_dev = uobj->context->device;
-		attrs->context = uobj->context;
-	}
-=======
 	struct ib_uobject *uobj =
 		rdma_alloc_begin_uobject(obj, attrs->ufile, attrs);
 
 	if (!IS_ERR(uobj))
 		*ib_dev = attrs->context->device;
->>>>>>> 0ecfebd2
 	return uobj;
 }
 
