// SPDX-License-Identifier: GPL-2.0

/*
 * Copyright 2016-2021 HabanaLabs, Ltd.
 * All Rights Reserved.
 */

#include <uapi/misc/habanalabs.h>
#include "habanalabs.h"

#include <linux/uaccess.h>
#include <linux/slab.h>

#define HL_CS_FLAGS_TYPE_MASK	(HL_CS_FLAGS_SIGNAL | HL_CS_FLAGS_WAIT | \
				HL_CS_FLAGS_COLLECTIVE_WAIT)

/**
 * enum hl_cs_wait_status - cs wait status
 * @CS_WAIT_STATUS_BUSY: cs was not completed yet
 * @CS_WAIT_STATUS_COMPLETED: cs completed
 * @CS_WAIT_STATUS_GONE: cs completed but fence is already gone
 */
enum hl_cs_wait_status {
	CS_WAIT_STATUS_BUSY,
	CS_WAIT_STATUS_COMPLETED,
	CS_WAIT_STATUS_GONE
};

static void job_wq_completion(struct work_struct *work);
static int _hl_cs_wait_ioctl(struct hl_device *hdev, struct hl_ctx *ctx,
				u64 timeout_us, u64 seq,
				enum hl_cs_wait_status *status, s64 *timestamp);
static void cs_do_release(struct kref *ref);

static void hl_sob_reset(struct kref *ref)
{
	struct hl_hw_sob *hw_sob = container_of(ref, struct hl_hw_sob,
							kref);
	struct hl_device *hdev = hw_sob->hdev;

	dev_dbg(hdev->dev, "reset sob id %u\n", hw_sob->sob_id);

	hdev->asic_funcs->reset_sob(hdev, hw_sob);

	hw_sob->need_reset = false;
}

void hl_sob_reset_error(struct kref *ref)
{
	struct hl_hw_sob *hw_sob = container_of(ref, struct hl_hw_sob,
							kref);
	struct hl_device *hdev = hw_sob->hdev;

	dev_crit(hdev->dev,
		"SOB release shouldn't be called here, q_idx: %d, sob_id: %d\n",
		hw_sob->q_idx, hw_sob->sob_id);
}

void hw_sob_put(struct hl_hw_sob *hw_sob)
{
	if (hw_sob)
		kref_put(&hw_sob->kref, hl_sob_reset);
}

static void hw_sob_put_err(struct hl_hw_sob *hw_sob)
{
	if (hw_sob)
		kref_put(&hw_sob->kref, hl_sob_reset_error);
}

void hw_sob_get(struct hl_hw_sob *hw_sob)
{
	if (hw_sob)
		kref_get(&hw_sob->kref);
}

/**
 * hl_gen_sob_mask() - Generates a sob mask to be used in a monitor arm packet
 * @sob_base: sob base id
 * @sob_mask: sob user mask, each bit represents a sob offset from sob base
 * @mask: generated mask
 *
 * Return: 0 if given parameters are valid
 */
int hl_gen_sob_mask(u16 sob_base, u8 sob_mask, u8 *mask)
{
	int i;

	if (sob_mask == 0)
		return -EINVAL;

	if (sob_mask == 0x1) {
		*mask = ~(1 << (sob_base & 0x7));
	} else {
		/* find msb in order to verify sob range is valid */
		for (i = BITS_PER_BYTE - 1 ; i >= 0 ; i--)
			if (BIT(i) & sob_mask)
				break;

		if (i > (HL_MAX_SOBS_PER_MONITOR - (sob_base & 0x7) - 1))
			return -EINVAL;

		*mask = ~sob_mask;
	}

	return 0;
}

static void hl_fence_release(struct kref *kref)
{
	struct hl_fence *fence =
		container_of(kref, struct hl_fence, refcount);
	struct hl_cs_compl *hl_cs_cmpl =
		container_of(fence, struct hl_cs_compl, base_fence);

	kfree(hl_cs_cmpl);
}

void hl_fence_put(struct hl_fence *fence)
{
	if (IS_ERR_OR_NULL(fence))
		return;
	kref_put(&fence->refcount, hl_fence_release);
}

void hl_fences_put(struct hl_fence **fence, int len)
{
	int i;

	for (i = 0; i < len; i++, fence++)
		hl_fence_put(*fence);
}

void hl_fence_get(struct hl_fence *fence)
{
	if (fence)
		kref_get(&fence->refcount);
}

static void hl_fence_init(struct hl_fence *fence, u64 sequence)
{
	kref_init(&fence->refcount);
	fence->cs_sequence = sequence;
	fence->error = 0;
	fence->timestamp = ktime_set(0, 0);
	fence->mcs_handling_done = false;
	init_completion(&fence->completion);
}

void cs_get(struct hl_cs *cs)
{
	kref_get(&cs->refcount);
}

static int cs_get_unless_zero(struct hl_cs *cs)
{
	return kref_get_unless_zero(&cs->refcount);
}

static void cs_put(struct hl_cs *cs)
{
	kref_put(&cs->refcount, cs_do_release);
}

static void cs_job_do_release(struct kref *ref)
{
	struct hl_cs_job *job = container_of(ref, struct hl_cs_job, refcount);

	kfree(job);
}

static void cs_job_put(struct hl_cs_job *job)
{
	kref_put(&job->refcount, cs_job_do_release);
}

bool cs_needs_completion(struct hl_cs *cs)
{
	/* In case this is a staged CS, only the last CS in sequence should
	 * get a completion, any non staged CS will always get a completion
	 */
	if (cs->staged_cs && !cs->staged_last)
		return false;

	return true;
}

bool cs_needs_timeout(struct hl_cs *cs)
{
	/* In case this is a staged CS, only the first CS in sequence should
	 * get a timeout, any non staged CS will always get a timeout
	 */
	if (cs->staged_cs && !cs->staged_first)
		return false;

	return true;
}

static bool is_cb_patched(struct hl_device *hdev, struct hl_cs_job *job)
{
	/*
	 * Patched CB is created for external queues jobs, and for H/W queues
	 * jobs if the user CB was allocated by driver and MMU is disabled.
	 */
	return (job->queue_type == QUEUE_TYPE_EXT ||
			(job->queue_type == QUEUE_TYPE_HW &&
					job->is_kernel_allocated_cb &&
					!hdev->mmu_enable));
}

/*
 * cs_parser - parse the user command submission
 *
 * @hpriv	: pointer to the private data of the fd
 * @job        : pointer to the job that holds the command submission info
 *
 * The function parses the command submission of the user. It calls the
 * ASIC specific parser, which returns a list of memory blocks to send
 * to the device as different command buffers
 *
 */
static int cs_parser(struct hl_fpriv *hpriv, struct hl_cs_job *job)
{
	struct hl_device *hdev = hpriv->hdev;
	struct hl_cs_parser parser;
	int rc;

	parser.ctx_id = job->cs->ctx->asid;
	parser.cs_sequence = job->cs->sequence;
	parser.job_id = job->id;

	parser.hw_queue_id = job->hw_queue_id;
	parser.job_userptr_list = &job->userptr_list;
	parser.patched_cb = NULL;
	parser.user_cb = job->user_cb;
	parser.user_cb_size = job->user_cb_size;
	parser.queue_type = job->queue_type;
	parser.is_kernel_allocated_cb = job->is_kernel_allocated_cb;
	job->patched_cb = NULL;
	parser.completion = cs_needs_completion(job->cs);

	rc = hdev->asic_funcs->cs_parser(hdev, &parser);

	if (is_cb_patched(hdev, job)) {
		if (!rc) {
			job->patched_cb = parser.patched_cb;
			job->job_cb_size = parser.patched_cb_size;
			job->contains_dma_pkt = parser.contains_dma_pkt;
			atomic_inc(&job->patched_cb->cs_cnt);
		}

		/*
		 * Whether the parsing worked or not, we don't need the
		 * original CB anymore because it was already parsed and
		 * won't be accessed again for this CS
		 */
		atomic_dec(&job->user_cb->cs_cnt);
		hl_cb_put(job->user_cb);
		job->user_cb = NULL;
	} else if (!rc) {
		job->job_cb_size = job->user_cb_size;
	}

	return rc;
}

static void complete_job(struct hl_device *hdev, struct hl_cs_job *job)
{
	struct hl_cs *cs = job->cs;

	if (is_cb_patched(hdev, job)) {
		hl_userptr_delete_list(hdev, &job->userptr_list);

		/*
		 * We might arrive here from rollback and patched CB wasn't
		 * created, so we need to check it's not NULL
		 */
		if (job->patched_cb) {
			atomic_dec(&job->patched_cb->cs_cnt);
			hl_cb_put(job->patched_cb);
		}
	}

	/* For H/W queue jobs, if a user CB was allocated by driver and MMU is
	 * enabled, the user CB isn't released in cs_parser() and thus should be
	 * released here.
	 * This is also true for INT queues jobs which were allocated by driver
	 */
	if (job->is_kernel_allocated_cb &&
		((job->queue_type == QUEUE_TYPE_HW && hdev->mmu_enable) ||
				job->queue_type == QUEUE_TYPE_INT)) {
		atomic_dec(&job->user_cb->cs_cnt);
		hl_cb_put(job->user_cb);
	}

	/*
	 * This is the only place where there can be multiple threads
	 * modifying the list at the same time
	 */
	spin_lock(&cs->job_lock);
	list_del(&job->cs_node);
	spin_unlock(&cs->job_lock);

	hl_debugfs_remove_job(hdev, job);

	/* We decrement reference only for a CS that gets completion
	 * because the reference was incremented only for this kind of CS
	 * right before it was scheduled.
	 *
	 * In staged submission, only the last CS marked as 'staged_last'
	 * gets completion, hence its release function will be called from here.
	 * As for all the rest CS's in the staged submission which do not get
	 * completion, their CS reference will be decremented by the
	 * 'staged_last' CS during the CS release flow.
	 * All relevant PQ CI counters will be incremented during the CS release
	 * flow by calling 'hl_hw_queue_update_ci'.
	 */
	if (cs_needs_completion(cs) &&
		(job->queue_type == QUEUE_TYPE_EXT ||
			job->queue_type == QUEUE_TYPE_HW))
		cs_put(cs);

	cs_job_put(job);
}

/*
 * hl_staged_cs_find_first - locate the first CS in this staged submission
 *
 * @hdev: pointer to device structure
 * @cs_seq: staged submission sequence number
 *
 * @note: This function must be called under 'hdev->cs_mirror_lock'
 *
 * Find and return a CS pointer with the given sequence
 */
struct hl_cs *hl_staged_cs_find_first(struct hl_device *hdev, u64 cs_seq)
{
	struct hl_cs *cs;

	list_for_each_entry_reverse(cs, &hdev->cs_mirror_list, mirror_node)
		if (cs->staged_cs && cs->staged_first &&
				cs->sequence == cs_seq)
			return cs;

	return NULL;
}

/*
 * is_staged_cs_last_exists - returns true if the last CS in sequence exists
 *
 * @hdev: pointer to device structure
 * @cs: staged submission member
 *
 */
bool is_staged_cs_last_exists(struct hl_device *hdev, struct hl_cs *cs)
{
	struct hl_cs *last_entry;

	last_entry = list_last_entry(&cs->staged_cs_node, struct hl_cs,
								staged_cs_node);

	if (last_entry->staged_last)
		return true;

	return false;
}

/*
 * staged_cs_get - get CS reference if this CS is a part of a staged CS
 *
 * @hdev: pointer to device structure
 * @cs: current CS
 * @cs_seq: staged submission sequence number
 *
 * Increment CS reference for every CS in this staged submission except for
 * the CS which get completion.
 */
static void staged_cs_get(struct hl_device *hdev, struct hl_cs *cs)
{
	/* Only the last CS in this staged submission will get a completion.
	 * We must increment the reference for all other CS's in this
	 * staged submission.
	 * Once we get a completion we will release the whole staged submission.
	 */
	if (!cs->staged_last)
		cs_get(cs);
}

/*
 * staged_cs_put - put a CS in case it is part of staged submission
 *
 * @hdev: pointer to device structure
 * @cs: CS to put
 *
 * This function decrements a CS reference (for a non completion CS)
 */
static void staged_cs_put(struct hl_device *hdev, struct hl_cs *cs)
{
	/* We release all CS's in a staged submission except the last
	 * CS which we have never incremented its reference.
	 */
	if (!cs_needs_completion(cs))
		cs_put(cs);
}

static void cs_handle_tdr(struct hl_device *hdev, struct hl_cs *cs)
{
	bool next_entry_found = false;
	struct hl_cs *next, *first_cs;

	if (!cs_needs_timeout(cs))
		return;

	spin_lock(&hdev->cs_mirror_lock);

	/* We need to handle tdr only once for the complete staged submission.
	 * Hence, we choose the CS that reaches this function first which is
	 * the CS marked as 'staged_last'.
	 * In case single staged cs was submitted which has both first and last
	 * indications, then "cs_find_first" below will return NULL, since we
	 * removed the cs node from the list before getting here,
	 * in such cases just continue with the cs to cancel it's TDR work.
	 */
	if (cs->staged_cs && cs->staged_last) {
		first_cs = hl_staged_cs_find_first(hdev, cs->staged_sequence);
		if (first_cs)
			cs = first_cs;
	}

	spin_unlock(&hdev->cs_mirror_lock);

	/* Don't cancel TDR in case this CS was timedout because we might be
	 * running from the TDR context
	 */
	if (cs->timedout || hdev->timeout_jiffies == MAX_SCHEDULE_TIMEOUT)
		return;

	if (cs->tdr_active)
		cancel_delayed_work_sync(&cs->work_tdr);

	spin_lock(&hdev->cs_mirror_lock);

	/* queue TDR for next CS */
	list_for_each_entry(next, &hdev->cs_mirror_list, mirror_node)
		if (cs_needs_timeout(next)) {
			next_entry_found = true;
			break;
		}

	if (next_entry_found && !next->tdr_active) {
		next->tdr_active = true;
		schedule_delayed_work(&next->work_tdr, next->timeout_jiffies);
	}

	spin_unlock(&hdev->cs_mirror_lock);
}

/*
 * force_complete_multi_cs - complete all contexts that wait on multi-CS
 *
 * @hdev: pointer to habanalabs device structure
 */
static void force_complete_multi_cs(struct hl_device *hdev)
{
	int i;

	for (i = 0; i < MULTI_CS_MAX_USER_CTX; i++) {
		struct multi_cs_completion *mcs_compl;

		mcs_compl = &hdev->multi_cs_completion[i];

		spin_lock(&mcs_compl->lock);

		if (!mcs_compl->used) {
			spin_unlock(&mcs_compl->lock);
			continue;
		}

		/* when calling force complete no context should be waiting on
		 * multi-cS.
		 * We are calling the function as a protection for such case
		 * to free any pending context and print error message
		 */
		dev_err(hdev->dev,
				"multi-CS completion context %d still waiting when calling force completion\n",
				i);
		complete_all(&mcs_compl->completion);
		spin_unlock(&mcs_compl->lock);
	}
}

/*
 * complete_multi_cs - complete all waiting entities on multi-CS
 *
 * @hdev: pointer to habanalabs device structure
 * @cs: CS structure
 * The function signals a waiting entity that has an overlapping stream masters
 * with the completed CS.
 * For example:
 * - a completed CS worked on stream master QID 4, multi CS completion
 *   is actively waiting on stream master QIDs 3, 5. don't send signal as no
 *   common stream master QID
 * - a completed CS worked on stream master QID 4, multi CS completion
 *   is actively waiting on stream master QIDs 3, 4. send signal as stream
 *   master QID 4 is common
 */
static void complete_multi_cs(struct hl_device *hdev, struct hl_cs *cs)
{
	struct hl_fence *fence = cs->fence;
	int i;

	/* in case of multi CS check for completion only for the first CS */
	if (cs->staged_cs && !cs->staged_first)
		return;

	for (i = 0; i < MULTI_CS_MAX_USER_CTX; i++) {
		struct multi_cs_completion *mcs_compl;

		mcs_compl = &hdev->multi_cs_completion[i];
		if (!mcs_compl->used)
			continue;

		spin_lock(&mcs_compl->lock);

		/*
		 * complete if:
		 * 1. still waiting for completion
		 * 2. the completed CS has at least one overlapping stream
		 *    master with the stream masters in the completion
		 */
		if (mcs_compl->used &&
				(fence->stream_master_qid_map &
					mcs_compl->stream_master_qid_map)) {
			/* extract the timestamp only of first completed CS */
			if (!mcs_compl->timestamp)
				mcs_compl->timestamp = ktime_to_ns(fence->timestamp);

			complete_all(&mcs_compl->completion);

			/*
			 * Setting mcs_handling_done inside the lock ensures
			 * at least one fence have mcs_handling_done set to
			 * true before wait for mcs finish. This ensures at
			 * least one CS will be set as completed when polling
			 * mcs fences.
			 */
			fence->mcs_handling_done = true;
		}

		spin_unlock(&mcs_compl->lock);
	}
	/* In case CS completed without mcs completion initialized */
	fence->mcs_handling_done = true;
}

static inline void cs_release_sob_reset_handler(struct hl_device *hdev,
					struct hl_cs *cs,
					struct hl_cs_compl *hl_cs_cmpl)
{
	/* Skip this handler if the cs wasn't submitted, to avoid putting
	 * the hw_sob twice, since this case already handled at this point,
	 * also skip if the hw_sob pointer wasn't set.
	 */
	if (!hl_cs_cmpl->hw_sob || !cs->submitted)
		return;

	spin_lock(&hl_cs_cmpl->lock);

	/*
	 * we get refcount upon reservation of signals or signal/wait cs for the
	 * hw_sob object, and need to put it when the first staged cs
	 * (which cotains the encaps signals) or cs signal/wait is completed.
	 */
	if ((hl_cs_cmpl->type == CS_TYPE_SIGNAL) ||
			(hl_cs_cmpl->type == CS_TYPE_WAIT) ||
			(hl_cs_cmpl->type == CS_TYPE_COLLECTIVE_WAIT) ||
			(!!hl_cs_cmpl->encaps_signals)) {
		dev_dbg(hdev->dev,
				"CS 0x%llx type %d finished, sob_id: %d, sob_val: %u\n",
				hl_cs_cmpl->cs_seq,
				hl_cs_cmpl->type,
				hl_cs_cmpl->hw_sob->sob_id,
				hl_cs_cmpl->sob_val);

		hw_sob_put(hl_cs_cmpl->hw_sob);

		if (hl_cs_cmpl->type == CS_TYPE_COLLECTIVE_WAIT)
			hdev->asic_funcs->reset_sob_group(hdev,
					hl_cs_cmpl->sob_group);
	}

	spin_unlock(&hl_cs_cmpl->lock);
}

static void cs_do_release(struct kref *ref)
{
	struct hl_cs *cs = container_of(ref, struct hl_cs, refcount);
	struct hl_device *hdev = cs->ctx->hdev;
	struct hl_cs_job *job, *tmp;
	struct hl_cs_compl *hl_cs_cmpl =
			container_of(cs->fence, struct hl_cs_compl, base_fence);

	cs->completed = true;

	/*
	 * Although if we reached here it means that all external jobs have
	 * finished, because each one of them took refcnt to CS, we still
	 * need to go over the internal jobs and complete them. Otherwise, we
	 * will have leaked memory and what's worse, the CS object (and
	 * potentially the CTX object) could be released, while the JOB
	 * still holds a pointer to them (but no reference).
	 */
	list_for_each_entry_safe(job, tmp, &cs->job_list, cs_node)
		complete_job(hdev, job);

	if (!cs->submitted) {
		/*
		 * In case the wait for signal CS was submitted, the fence put
		 * occurs in init_signal_wait_cs() or collective_wait_init_cs()
		 * right before hanging on the PQ.
		 */
		if (cs->type == CS_TYPE_WAIT ||
				cs->type == CS_TYPE_COLLECTIVE_WAIT)
			hl_fence_put(cs->signal_fence);

		goto out;
	}

	/* Need to update CI for all queue jobs that does not get completion */
	hl_hw_queue_update_ci(cs);

	/* remove CS from CS mirror list */
	spin_lock(&hdev->cs_mirror_lock);
	list_del_init(&cs->mirror_node);
	spin_unlock(&hdev->cs_mirror_lock);

	cs_handle_tdr(hdev, cs);

	if (cs->staged_cs) {
		/* the completion CS decrements reference for the entire
		 * staged submission
		 */
		if (cs->staged_last) {
			struct hl_cs *staged_cs, *tmp;

			list_for_each_entry_safe(staged_cs, tmp,
					&cs->staged_cs_node, staged_cs_node)
				staged_cs_put(hdev, staged_cs);
		}

		/* A staged CS will be a member in the list only after it
		 * was submitted. We used 'cs_mirror_lock' when inserting
		 * it to list so we will use it again when removing it
		 */
		if (cs->submitted) {
			spin_lock(&hdev->cs_mirror_lock);
			list_del(&cs->staged_cs_node);
			spin_unlock(&hdev->cs_mirror_lock);
		}

		/* decrement refcount to handle when first staged cs
		 * with encaps signals is completed.
		 */
		if (hl_cs_cmpl->encaps_signals)
			kref_put(&hl_cs_cmpl->encaps_sig_hdl->refcount,
						hl_encaps_handle_do_release);
	}

	if ((cs->type == CS_TYPE_WAIT || cs->type == CS_TYPE_COLLECTIVE_WAIT)
			&& cs->encaps_signals)
		kref_put(&cs->encaps_sig_hdl->refcount,
					hl_encaps_handle_do_release);

out:
	/* Must be called before hl_ctx_put because inside we use ctx to get
	 * the device
	 */
	hl_debugfs_remove_cs(cs);

	hl_ctx_put(cs->ctx);

	/* We need to mark an error for not submitted because in that case
	 * the hl fence release flow is different. Mainly, we don't need
	 * to handle hw_sob for signal/wait
	 */
	if (cs->timedout)
		cs->fence->error = -ETIMEDOUT;
	else if (cs->aborted)
		cs->fence->error = -EIO;
	else if (!cs->submitted)
		cs->fence->error = -EBUSY;

	if (unlikely(cs->skip_reset_on_timeout)) {
		dev_err(hdev->dev,
			"Command submission %llu completed after %llu (s)\n",
			cs->sequence,
			div_u64(jiffies - cs->submission_time_jiffies, HZ));
	}

	if (cs->timestamp)
		cs->fence->timestamp = ktime_get();
	complete_all(&cs->fence->completion);
	complete_multi_cs(hdev, cs);

	cs_release_sob_reset_handler(hdev, cs, hl_cs_cmpl);

	hl_fence_put(cs->fence);

	kfree(cs->jobs_in_queue_cnt);
	kfree(cs);
}

static void cs_timedout(struct work_struct *work)
{
	struct hl_device *hdev;
	int rc;
	struct hl_cs *cs = container_of(work, struct hl_cs,
						 work_tdr.work);
	bool skip_reset_on_timeout = cs->skip_reset_on_timeout;

	rc = cs_get_unless_zero(cs);
	if (!rc)
		return;

	if ((!cs->submitted) || (cs->completed)) {
		cs_put(cs);
		return;
	}

	/* Mark the CS is timed out so we won't try to cancel its TDR */
	if (likely(!skip_reset_on_timeout))
		cs->timedout = true;

	hdev = cs->ctx->hdev;

	/* Save only the first CS timeout parameters */
	rc = atomic_cmpxchg(&hdev->last_error.cs_write_disable, 0, 1);
	if (!rc) {
		hdev->last_error.open_dev_timestamp = hdev->last_successful_open_ktime;
		hdev->last_error.cs_timeout_timestamp = ktime_get();
		hdev->last_error.cs_timeout_seq = cs->sequence;
	}

	switch (cs->type) {
	case CS_TYPE_SIGNAL:
		dev_err(hdev->dev,
			"Signal command submission %llu has not finished in time!\n",
			cs->sequence);
		break;

	case CS_TYPE_WAIT:
		dev_err(hdev->dev,
			"Wait command submission %llu has not finished in time!\n",
			cs->sequence);
		break;

	case CS_TYPE_COLLECTIVE_WAIT:
		dev_err(hdev->dev,
			"Collective Wait command submission %llu has not finished in time!\n",
			cs->sequence);
		break;

	default:
		dev_err(hdev->dev,
			"Command submission %llu has not finished in time!\n",
			cs->sequence);
		break;
	}

	rc = hl_state_dump(hdev);
	if (rc)
		dev_err(hdev->dev, "Error during system state dump %d\n", rc);

	cs_put(cs);

	if (likely(!skip_reset_on_timeout)) {
		if (hdev->reset_on_lockup)
			hl_device_reset(hdev, HL_DRV_RESET_TDR);
		else
			hdev->reset_info.needs_reset = true;
	}
}

static int allocate_cs(struct hl_device *hdev, struct hl_ctx *ctx,
			enum hl_cs_type cs_type, u64 user_sequence,
			struct hl_cs **cs_new, u32 flags, u32 timeout)
{
	struct hl_cs_counters_atomic *cntr;
	struct hl_fence *other = NULL;
	struct hl_cs_compl *cs_cmpl;
	struct hl_cs *cs;
	int rc;

	cntr = &hdev->aggregated_cs_counters;

	cs = kzalloc(sizeof(*cs), GFP_ATOMIC);
	if (!cs)
		cs = kzalloc(sizeof(*cs), GFP_KERNEL);

	if (!cs) {
		atomic64_inc(&ctx->cs_counters.out_of_mem_drop_cnt);
		atomic64_inc(&cntr->out_of_mem_drop_cnt);
		return -ENOMEM;
	}

	/* increment refcnt for context */
	hl_ctx_get(hdev, ctx);

	cs->ctx = ctx;
	cs->submitted = false;
	cs->completed = false;
	cs->type = cs_type;
	cs->timestamp = !!(flags & HL_CS_FLAGS_TIMESTAMP);
	cs->encaps_signals = !!(flags & HL_CS_FLAGS_ENCAP_SIGNALS);
	cs->timeout_jiffies = timeout;
	cs->skip_reset_on_timeout =
		hdev->reset_info.skip_reset_on_timeout ||
		!!(flags & HL_CS_FLAGS_SKIP_RESET_ON_TIMEOUT);
	cs->submission_time_jiffies = jiffies;
	INIT_LIST_HEAD(&cs->job_list);
	INIT_DELAYED_WORK(&cs->work_tdr, cs_timedout);
	kref_init(&cs->refcount);
	spin_lock_init(&cs->job_lock);

	cs_cmpl = kzalloc(sizeof(*cs_cmpl), GFP_ATOMIC);
	if (!cs_cmpl)
		cs_cmpl = kzalloc(sizeof(*cs_cmpl), GFP_KERNEL);

	if (!cs_cmpl) {
		atomic64_inc(&ctx->cs_counters.out_of_mem_drop_cnt);
		atomic64_inc(&cntr->out_of_mem_drop_cnt);
		rc = -ENOMEM;
		goto free_cs;
	}

	cs->jobs_in_queue_cnt = kcalloc(hdev->asic_prop.max_queues,
			sizeof(*cs->jobs_in_queue_cnt), GFP_ATOMIC);
	if (!cs->jobs_in_queue_cnt)
		cs->jobs_in_queue_cnt = kcalloc(hdev->asic_prop.max_queues,
				sizeof(*cs->jobs_in_queue_cnt), GFP_KERNEL);

	if (!cs->jobs_in_queue_cnt) {
		atomic64_inc(&ctx->cs_counters.out_of_mem_drop_cnt);
		atomic64_inc(&cntr->out_of_mem_drop_cnt);
		rc = -ENOMEM;
		goto free_cs_cmpl;
	}

	cs_cmpl->hdev = hdev;
	cs_cmpl->type = cs->type;
	spin_lock_init(&cs_cmpl->lock);
	cs->fence = &cs_cmpl->base_fence;

	spin_lock(&ctx->cs_lock);

	cs_cmpl->cs_seq = ctx->cs_sequence;
	other = ctx->cs_pending[cs_cmpl->cs_seq &
				(hdev->asic_prop.max_pending_cs - 1)];

	if (other && !completion_done(&other->completion)) {
		/* If the following statement is true, it means we have reached
		 * a point in which only part of the staged submission was
		 * submitted and we don't have enough room in the 'cs_pending'
		 * array for the rest of the submission.
		 * This causes a deadlock because this CS will never be
		 * completed as it depends on future CS's for completion.
		 */
		if (other->cs_sequence == user_sequence)
			dev_crit_ratelimited(hdev->dev,
				"Staged CS %llu deadlock due to lack of resources",
				user_sequence);

		dev_dbg_ratelimited(hdev->dev,
			"Rejecting CS because of too many in-flights CS\n");
		atomic64_inc(&ctx->cs_counters.max_cs_in_flight_drop_cnt);
		atomic64_inc(&cntr->max_cs_in_flight_drop_cnt);
		rc = -EAGAIN;
		goto free_fence;
	}

	/* init hl_fence */
	hl_fence_init(&cs_cmpl->base_fence, cs_cmpl->cs_seq);

	cs->sequence = cs_cmpl->cs_seq;

	ctx->cs_pending[cs_cmpl->cs_seq &
			(hdev->asic_prop.max_pending_cs - 1)] =
							&cs_cmpl->base_fence;
	ctx->cs_sequence++;

	hl_fence_get(&cs_cmpl->base_fence);

	hl_fence_put(other);

	spin_unlock(&ctx->cs_lock);

	*cs_new = cs;

	return 0;

free_fence:
	spin_unlock(&ctx->cs_lock);
	kfree(cs->jobs_in_queue_cnt);
free_cs_cmpl:
	kfree(cs_cmpl);
free_cs:
	kfree(cs);
	hl_ctx_put(ctx);
	return rc;
}

static void cs_rollback(struct hl_device *hdev, struct hl_cs *cs)
{
	struct hl_cs_job *job, *tmp;

	staged_cs_put(hdev, cs);

	list_for_each_entry_safe(job, tmp, &cs->job_list, cs_node)
		complete_job(hdev, job);
}

void hl_cs_rollback_all(struct hl_device *hdev)
{
	int i;
	struct hl_cs *cs, *tmp;

	flush_workqueue(hdev->sob_reset_wq);

	/* flush all completions before iterating over the CS mirror list in
	 * order to avoid a race with the release functions
	 */
	for (i = 0 ; i < hdev->asic_prop.completion_queues_count ; i++)
		flush_workqueue(hdev->cq_wq[i]);

	/* Make sure we don't have leftovers in the CS mirror list */
	list_for_each_entry_safe(cs, tmp, &hdev->cs_mirror_list, mirror_node) {
		cs_get(cs);
		cs->aborted = true;
		dev_warn_ratelimited(hdev->dev, "Killing CS %d.%llu\n",
				cs->ctx->asid, cs->sequence);
		cs_rollback(hdev, cs);
		cs_put(cs);
	}

	force_complete_multi_cs(hdev);
}

static void
wake_pending_user_interrupt_threads(struct hl_user_interrupt *interrupt)
{
	struct hl_user_pending_interrupt *pend;
	unsigned long flags;

	spin_lock_irqsave(&interrupt->wait_list_lock, flags);
	list_for_each_entry(pend, &interrupt->wait_list_head, wait_list_node) {
		pend->fence.error = -EIO;
		complete_all(&pend->fence.completion);
	}
	spin_unlock_irqrestore(&interrupt->wait_list_lock, flags);
}

void hl_release_pending_user_interrupts(struct hl_device *hdev)
{
	struct asic_fixed_properties *prop = &hdev->asic_prop;
	struct hl_user_interrupt *interrupt;
	int i;

	if (!prop->user_interrupt_count)
		return;

	/* We iterate through the user interrupt requests and waking up all
	 * user threads waiting for interrupt completion. We iterate the
	 * list under a lock, this is why all user threads, once awake,
	 * will wait on the same lock and will release the waiting object upon
	 * unlock.
	 */

	for (i = 0 ; i < prop->user_interrupt_count ; i++) {
		interrupt = &hdev->user_interrupt[i];
		wake_pending_user_interrupt_threads(interrupt);
	}

	interrupt = &hdev->common_user_interrupt;
	wake_pending_user_interrupt_threads(interrupt);
}

static void job_wq_completion(struct work_struct *work)
{
	struct hl_cs_job *job = container_of(work, struct hl_cs_job,
						finish_work);
	struct hl_cs *cs = job->cs;
	struct hl_device *hdev = cs->ctx->hdev;

	/* job is no longer needed */
	complete_job(hdev, job);
}

static int validate_queue_index(struct hl_device *hdev,
				struct hl_cs_chunk *chunk,
				enum hl_queue_type *queue_type,
				bool *is_kernel_allocated_cb)
{
	struct asic_fixed_properties *asic = &hdev->asic_prop;
	struct hw_queue_properties *hw_queue_prop;

	/* This must be checked here to prevent out-of-bounds access to
	 * hw_queues_props array
	 */
	if (chunk->queue_index >= asic->max_queues) {
		dev_err(hdev->dev, "Queue index %d is invalid\n",
			chunk->queue_index);
		return -EINVAL;
	}

	hw_queue_prop = &asic->hw_queues_props[chunk->queue_index];

	if (hw_queue_prop->type == QUEUE_TYPE_NA) {
		dev_err(hdev->dev, "Queue index %d is invalid\n",
			chunk->queue_index);
		return -EINVAL;
	}

	if (hw_queue_prop->driver_only) {
		dev_err(hdev->dev,
			"Queue index %d is restricted for the kernel driver\n",
			chunk->queue_index);
		return -EINVAL;
	}

	/* When hw queue type isn't QUEUE_TYPE_HW,
	 * USER_ALLOC_CB flag shall be referred as "don't care".
	 */
	if (hw_queue_prop->type == QUEUE_TYPE_HW) {
		if (chunk->cs_chunk_flags & HL_CS_CHUNK_FLAGS_USER_ALLOC_CB) {
			if (!(hw_queue_prop->cb_alloc_flags & CB_ALLOC_USER)) {
				dev_err(hdev->dev,
					"Queue index %d doesn't support user CB\n",
					chunk->queue_index);
				return -EINVAL;
			}

			*is_kernel_allocated_cb = false;
		} else {
			if (!(hw_queue_prop->cb_alloc_flags &
					CB_ALLOC_KERNEL)) {
				dev_err(hdev->dev,
					"Queue index %d doesn't support kernel CB\n",
					chunk->queue_index);
				return -EINVAL;
			}

			*is_kernel_allocated_cb = true;
		}
	} else {
		*is_kernel_allocated_cb = !!(hw_queue_prop->cb_alloc_flags
						& CB_ALLOC_KERNEL);
	}

	*queue_type = hw_queue_prop->type;
	return 0;
}

static struct hl_cb *get_cb_from_cs_chunk(struct hl_device *hdev,
					struct hl_cb_mgr *cb_mgr,
					struct hl_cs_chunk *chunk)
{
	struct hl_cb *cb;
	u32 cb_handle;

	cb_handle = (u32) (chunk->cb_handle >> PAGE_SHIFT);

	cb = hl_cb_get(hdev, cb_mgr, cb_handle);
	if (!cb) {
		dev_err(hdev->dev, "CB handle 0x%x invalid\n", cb_handle);
		return NULL;
	}

	if ((chunk->cb_size < 8) || (chunk->cb_size > cb->size)) {
		dev_err(hdev->dev, "CB size %u invalid\n", chunk->cb_size);
		goto release_cb;
	}

	atomic_inc(&cb->cs_cnt);

	return cb;

release_cb:
	hl_cb_put(cb);
	return NULL;
}

struct hl_cs_job *hl_cs_allocate_job(struct hl_device *hdev,
		enum hl_queue_type queue_type, bool is_kernel_allocated_cb)
{
	struct hl_cs_job *job;

	job = kzalloc(sizeof(*job), GFP_ATOMIC);
	if (!job)
		job = kzalloc(sizeof(*job), GFP_KERNEL);

	if (!job)
		return NULL;

	kref_init(&job->refcount);
	job->queue_type = queue_type;
	job->is_kernel_allocated_cb = is_kernel_allocated_cb;

	if (is_cb_patched(hdev, job))
		INIT_LIST_HEAD(&job->userptr_list);

	if (job->queue_type == QUEUE_TYPE_EXT)
		INIT_WORK(&job->finish_work, job_wq_completion);

	return job;
}

static enum hl_cs_type hl_cs_get_cs_type(u32 cs_type_flags)
{
	if (cs_type_flags & HL_CS_FLAGS_SIGNAL)
		return CS_TYPE_SIGNAL;
	else if (cs_type_flags & HL_CS_FLAGS_WAIT)
		return CS_TYPE_WAIT;
	else if (cs_type_flags & HL_CS_FLAGS_COLLECTIVE_WAIT)
		return CS_TYPE_COLLECTIVE_WAIT;
	else if (cs_type_flags & HL_CS_FLAGS_RESERVE_SIGNALS_ONLY)
		return CS_RESERVE_SIGNALS;
	else if (cs_type_flags & HL_CS_FLAGS_UNRESERVE_SIGNALS_ONLY)
		return CS_UNRESERVE_SIGNALS;
	else
		return CS_TYPE_DEFAULT;
}

static int hl_cs_sanity_checks(struct hl_fpriv *hpriv, union hl_cs_args *args)
{
	struct hl_device *hdev = hpriv->hdev;
	struct hl_ctx *ctx = hpriv->ctx;
	u32 cs_type_flags, num_chunks;
	enum hl_device_status status;
	enum hl_cs_type cs_type;

	if (!hl_device_operational(hdev, &status)) {
		return -EBUSY;
	}

	if ((args->in.cs_flags & HL_CS_FLAGS_STAGED_SUBMISSION) &&
			!hdev->supports_staged_submission) {
		dev_err(hdev->dev, "staged submission not supported");
		return -EPERM;
	}

	cs_type_flags = args->in.cs_flags & HL_CS_FLAGS_TYPE_MASK;

	if (unlikely(cs_type_flags && !is_power_of_2(cs_type_flags))) {
		dev_err(hdev->dev,
			"CS type flags are mutually exclusive, context %d\n",
			ctx->asid);
		return -EINVAL;
	}

	cs_type = hl_cs_get_cs_type(cs_type_flags);
	num_chunks = args->in.num_chunks_execute;

	if (unlikely((cs_type != CS_TYPE_DEFAULT) &&
					!hdev->supports_sync_stream)) {
		dev_err(hdev->dev, "Sync stream CS is not supported\n");
		return -EINVAL;
	}

	if (cs_type == CS_TYPE_DEFAULT) {
		if (!num_chunks) {
			dev_err(hdev->dev,
				"Got execute CS with 0 chunks, context %d\n",
				ctx->asid);
			return -EINVAL;
		}
	} else if (num_chunks != 1) {
		dev_err(hdev->dev,
			"Sync stream CS mandates one chunk only, context %d\n",
			ctx->asid);
		return -EINVAL;
	}

	return 0;
}

static int hl_cs_copy_chunk_array(struct hl_device *hdev,
					struct hl_cs_chunk **cs_chunk_array,
					void __user *chunks, u32 num_chunks,
					struct hl_ctx *ctx)
{
	u32 size_to_copy;

	if (num_chunks > HL_MAX_JOBS_PER_CS) {
		atomic64_inc(&ctx->cs_counters.validation_drop_cnt);
		atomic64_inc(&hdev->aggregated_cs_counters.validation_drop_cnt);
		dev_err(hdev->dev,
			"Number of chunks can NOT be larger than %d\n",
			HL_MAX_JOBS_PER_CS);
		return -EINVAL;
	}

	*cs_chunk_array = kmalloc_array(num_chunks, sizeof(**cs_chunk_array),
					GFP_ATOMIC);
	if (!*cs_chunk_array)
		*cs_chunk_array = kmalloc_array(num_chunks,
					sizeof(**cs_chunk_array), GFP_KERNEL);
	if (!*cs_chunk_array) {
		atomic64_inc(&ctx->cs_counters.out_of_mem_drop_cnt);
		atomic64_inc(&hdev->aggregated_cs_counters.out_of_mem_drop_cnt);
		return -ENOMEM;
	}

	size_to_copy = num_chunks * sizeof(struct hl_cs_chunk);
	if (copy_from_user(*cs_chunk_array, chunks, size_to_copy)) {
		atomic64_inc(&ctx->cs_counters.validation_drop_cnt);
		atomic64_inc(&hdev->aggregated_cs_counters.validation_drop_cnt);
		dev_err(hdev->dev, "Failed to copy cs chunk array from user\n");
		kfree(*cs_chunk_array);
		return -EFAULT;
	}

	return 0;
}

static int cs_staged_submission(struct hl_device *hdev, struct hl_cs *cs,
				u64 sequence, u32 flags,
				u32 encaps_signal_handle)
{
	if (!(flags & HL_CS_FLAGS_STAGED_SUBMISSION))
		return 0;

	cs->staged_last = !!(flags & HL_CS_FLAGS_STAGED_SUBMISSION_LAST);
	cs->staged_first = !!(flags & HL_CS_FLAGS_STAGED_SUBMISSION_FIRST);

	if (cs->staged_first) {
		/* Staged CS sequence is the first CS sequence */
		INIT_LIST_HEAD(&cs->staged_cs_node);
		cs->staged_sequence = cs->sequence;

		if (cs->encaps_signals)
			cs->encaps_sig_hdl_id = encaps_signal_handle;
	} else {
		/* User sequence will be validated in 'hl_hw_queue_schedule_cs'
		 * under the cs_mirror_lock
		 */
		cs->staged_sequence = sequence;
	}

	/* Increment CS reference if needed */
	staged_cs_get(hdev, cs);

	cs->staged_cs = true;

	return 0;
}

static u32 get_stream_master_qid_mask(struct hl_device *hdev, u32 qid)
{
	int i;

	for (i = 0; i < hdev->stream_master_qid_arr_size; i++)
		if (qid == hdev->stream_master_qid_arr[i])
			return BIT(i);

	return 0;
}

static int cs_ioctl_default(struct hl_fpriv *hpriv, void __user *chunks,
				u32 num_chunks, u64 *cs_seq, u32 flags,
				u32 encaps_signals_handle, u32 timeout,
				u16 *signal_initial_sob_count)
{
	bool staged_mid, int_queues_only = true;
	struct hl_device *hdev = hpriv->hdev;
	struct hl_cs_chunk *cs_chunk_array;
	struct hl_cs_counters_atomic *cntr;
	struct hl_ctx *ctx = hpriv->ctx;
	struct hl_cs_job *job;
	struct hl_cs *cs;
	struct hl_cb *cb;
	u64 user_sequence;
	u8 stream_master_qid_map = 0;
	int rc, i;

	cntr = &hdev->aggregated_cs_counters;
	user_sequence = *cs_seq;
	*cs_seq = ULLONG_MAX;

	rc = hl_cs_copy_chunk_array(hdev, &cs_chunk_array, chunks, num_chunks,
			hpriv->ctx);
	if (rc)
		goto out;

	if ((flags & HL_CS_FLAGS_STAGED_SUBMISSION) &&
			!(flags & HL_CS_FLAGS_STAGED_SUBMISSION_FIRST))
		staged_mid = true;
	else
		staged_mid = false;

	rc = allocate_cs(hdev, hpriv->ctx, CS_TYPE_DEFAULT,
			staged_mid ? user_sequence : ULLONG_MAX, &cs, flags,
			timeout);
	if (rc)
		goto free_cs_chunk_array;

	*cs_seq = cs->sequence;

	hl_debugfs_add_cs(cs);

	rc = cs_staged_submission(hdev, cs, user_sequence, flags,
						encaps_signals_handle);
	if (rc)
		goto free_cs_object;

	/* If this is a staged submission we must return the staged sequence
	 * rather than the internal CS sequence
	 */
	if (cs->staged_cs)
		*cs_seq = cs->staged_sequence;

	/* Validate ALL the CS chunks before submitting the CS */
	for (i = 0 ; i < num_chunks ; i++) {
		struct hl_cs_chunk *chunk = &cs_chunk_array[i];
		enum hl_queue_type queue_type;
		bool is_kernel_allocated_cb;

		rc = validate_queue_index(hdev, chunk, &queue_type,
						&is_kernel_allocated_cb);
		if (rc) {
			atomic64_inc(&ctx->cs_counters.validation_drop_cnt);
			atomic64_inc(&cntr->validation_drop_cnt);
			goto free_cs_object;
		}

		if (is_kernel_allocated_cb) {
			cb = get_cb_from_cs_chunk(hdev, &hpriv->cb_mgr, chunk);
			if (!cb) {
				atomic64_inc(
					&ctx->cs_counters.validation_drop_cnt);
				atomic64_inc(&cntr->validation_drop_cnt);
				rc = -EINVAL;
				goto free_cs_object;
			}
		} else {
			cb = (struct hl_cb *) (uintptr_t) chunk->cb_handle;
		}

		if (queue_type == QUEUE_TYPE_EXT ||
						queue_type == QUEUE_TYPE_HW) {
			int_queues_only = false;

			/*
			 * store which stream are being used for external/HW
			 * queues of this CS
			 */
			if (hdev->supports_wait_for_multi_cs)
				stream_master_qid_map |=
					get_stream_master_qid_mask(hdev,
							chunk->queue_index);
		}

		job = hl_cs_allocate_job(hdev, queue_type,
						is_kernel_allocated_cb);
		if (!job) {
			atomic64_inc(&ctx->cs_counters.out_of_mem_drop_cnt);
			atomic64_inc(&cntr->out_of_mem_drop_cnt);
			dev_err(hdev->dev, "Failed to allocate a new job\n");
			rc = -ENOMEM;
			if (is_kernel_allocated_cb)
				goto release_cb;

			goto free_cs_object;
		}

		job->id = i + 1;
		job->cs = cs;
		job->user_cb = cb;
		job->user_cb_size = chunk->cb_size;
		job->hw_queue_id = chunk->queue_index;

		cs->jobs_in_queue_cnt[job->hw_queue_id]++;

		list_add_tail(&job->cs_node, &cs->job_list);

		/*
		 * Increment CS reference. When CS reference is 0, CS is
		 * done and can be signaled to user and free all its resources
		 * Only increment for JOB on external or H/W queues, because
		 * only for those JOBs we get completion
		 */
		if (cs_needs_completion(cs) &&
			(job->queue_type == QUEUE_TYPE_EXT ||
				job->queue_type == QUEUE_TYPE_HW))
			cs_get(cs);

		hl_debugfs_add_job(hdev, job);

		rc = cs_parser(hpriv, job);
		if (rc) {
			atomic64_inc(&ctx->cs_counters.parsing_drop_cnt);
			atomic64_inc(&cntr->parsing_drop_cnt);
			dev_err(hdev->dev,
				"Failed to parse JOB %d.%llu.%d, err %d, rejecting the CS\n",
				cs->ctx->asid, cs->sequence, job->id, rc);
			goto free_cs_object;
		}
	}

	/* We allow a CS with any queue type combination as long as it does
	 * not get a completion
	 */
	if (int_queues_only && cs_needs_completion(cs)) {
		atomic64_inc(&ctx->cs_counters.validation_drop_cnt);
		atomic64_inc(&cntr->validation_drop_cnt);
		dev_err(hdev->dev,
			"Reject CS %d.%llu since it contains only internal queues jobs and needs completion\n",
			cs->ctx->asid, cs->sequence);
		rc = -EINVAL;
		goto free_cs_object;
	}

	/*
	 * store the (external/HW queues) streams used by the CS in the
	 * fence object for multi-CS completion
	 */
	if (hdev->supports_wait_for_multi_cs)
		cs->fence->stream_master_qid_map = stream_master_qid_map;

	rc = hl_hw_queue_schedule_cs(cs);
	if (rc) {
		if (rc != -EAGAIN)
			dev_err(hdev->dev,
				"Failed to submit CS %d.%llu to H/W queues, error %d\n",
				cs->ctx->asid, cs->sequence, rc);
		goto free_cs_object;
	}

	*signal_initial_sob_count = cs->initial_sob_count;

	rc = HL_CS_STATUS_SUCCESS;
	goto put_cs;

release_cb:
	atomic_dec(&cb->cs_cnt);
	hl_cb_put(cb);
free_cs_object:
	cs_rollback(hdev, cs);
	*cs_seq = ULLONG_MAX;
	/* The path below is both for good and erroneous exits */
put_cs:
	/* We finished with the CS in this function, so put the ref */
	cs_put(cs);
free_cs_chunk_array:
	kfree(cs_chunk_array);
out:
	return rc;
}

static int hl_cs_ctx_switch(struct hl_fpriv *hpriv, union hl_cs_args *args,
				u64 *cs_seq)
{
	struct hl_device *hdev = hpriv->hdev;
	struct hl_ctx *ctx = hpriv->ctx;
	bool need_soft_reset = false;
	int rc = 0, do_ctx_switch;
	void __user *chunks;
	u32 num_chunks, tmp;
	u16 sob_count;
	int ret;

	do_ctx_switch = atomic_cmpxchg(&ctx->thread_ctx_switch_token, 1, 0);

	if (do_ctx_switch || (args->in.cs_flags & HL_CS_FLAGS_FORCE_RESTORE)) {
		mutex_lock(&hpriv->restore_phase_mutex);

		if (do_ctx_switch) {
			rc = hdev->asic_funcs->context_switch(hdev, ctx->asid);
			if (rc) {
				dev_err_ratelimited(hdev->dev,
					"Failed to switch to context %d, rejecting CS! %d\n",
					ctx->asid, rc);
				/*
				 * If we timedout, or if the device is not IDLE
				 * while we want to do context-switch (-EBUSY),
				 * we need to soft-reset because QMAN is
				 * probably stuck. However, we can't call to
				 * reset here directly because of deadlock, so
				 * need to do it at the very end of this
				 * function
				 */
				if ((rc == -ETIMEDOUT) || (rc == -EBUSY))
					need_soft_reset = true;
				mutex_unlock(&hpriv->restore_phase_mutex);
				goto out;
			}
		}

		hdev->asic_funcs->restore_phase_topology(hdev);

		chunks = (void __user *) (uintptr_t) args->in.chunks_restore;
		num_chunks = args->in.num_chunks_restore;

		if (!num_chunks) {
			dev_dbg(hdev->dev,
				"Need to run restore phase but restore CS is empty\n");
			rc = 0;
		} else {
			rc = cs_ioctl_default(hpriv, chunks, num_chunks,
					cs_seq, 0, 0, hdev->timeout_jiffies, &sob_count);
		}

		mutex_unlock(&hpriv->restore_phase_mutex);

		if (rc) {
			dev_err(hdev->dev,
				"Failed to submit restore CS for context %d (%d)\n",
				ctx->asid, rc);
			goto out;
		}

		/* Need to wait for restore completion before execution phase */
		if (num_chunks) {
			enum hl_cs_wait_status status;
wait_again:
			ret = _hl_cs_wait_ioctl(hdev, ctx,
					jiffies_to_usecs(hdev->timeout_jiffies),
					*cs_seq, &status, NULL);
			if (ret) {
				if (ret == -ERESTARTSYS) {
					usleep_range(100, 200);
					goto wait_again;
				}

				dev_err(hdev->dev,
					"Restore CS for context %d failed to complete %d\n",
					ctx->asid, ret);
				rc = -ENOEXEC;
				goto out;
			}
		}

		ctx->thread_ctx_switch_wait_token = 1;

	} else if (!ctx->thread_ctx_switch_wait_token) {
		rc = hl_poll_timeout_memory(hdev,
			&ctx->thread_ctx_switch_wait_token, tmp, (tmp == 1),
			100, jiffies_to_usecs(hdev->timeout_jiffies), false);

		if (rc == -ETIMEDOUT) {
			dev_err(hdev->dev,
				"context switch phase timeout (%d)\n", tmp);
			goto out;
		}
	}

out:
	if ((rc == -ETIMEDOUT || rc == -EBUSY) && (need_soft_reset))
		hl_device_reset(hdev, 0);

	return rc;
}

/*
 * hl_cs_signal_sob_wraparound_handler: handle SOB value wrapaound case.
 * if the SOB value reaches the max value move to the other SOB reserved
 * to the queue.
 * @hdev: pointer to device structure
 * @q_idx: stream queue index
 * @hw_sob: the H/W SOB used in this signal CS.
 * @count: signals count
 * @encaps_sig: tells whether it's reservation for encaps signals or not.
 *
 * Note that this function must be called while hw_queues_lock is taken.
 */
int hl_cs_signal_sob_wraparound_handler(struct hl_device *hdev, u32 q_idx,
			struct hl_hw_sob **hw_sob, u32 count, bool encaps_sig)

{
	struct hl_sync_stream_properties *prop;
	struct hl_hw_sob *sob = *hw_sob, *other_sob;
	u8 other_sob_offset;

	prop = &hdev->kernel_queues[q_idx].sync_stream_prop;

	hw_sob_get(sob);

	/* check for wraparound */
	if (prop->next_sob_val + count >= HL_MAX_SOB_VAL) {
		/*
		 * Decrement as we reached the max value.
		 * The release function won't be called here as we've
		 * just incremented the refcount right before calling this
		 * function.
		 */
		hw_sob_put_err(sob);

		/*
		 * check the other sob value, if it still in use then fail
		 * otherwise make the switch
		 */
		other_sob_offset = (prop->curr_sob_offset + 1) % HL_RSVD_SOBS;
		other_sob = &prop->hw_sob[other_sob_offset];

		if (kref_read(&other_sob->kref) != 1) {
			dev_err(hdev->dev, "error: Cannot switch SOBs q_idx: %d\n",
								q_idx);
			return -EINVAL;
		}

		/*
		 * next_sob_val always points to the next available signal
		 * in the sob, so in encaps signals it will be the next one
		 * after reserving the required amount.
		 */
		if (encaps_sig)
			prop->next_sob_val = count + 1;
		else
			prop->next_sob_val = count;

		/* only two SOBs are currently in use */
		prop->curr_sob_offset = other_sob_offset;
		*hw_sob = other_sob;

		/*
		 * check if other_sob needs reset, then do it before using it
		 * for the reservation or the next signal cs.
		 * we do it here, and for both encaps and regular signal cs
		 * cases in order to avoid possible races of two kref_put
		 * of the sob which can occur at the same time if we move the
		 * sob reset(kref_put) to cs_do_release function.
		 * in addition, if we have combination of cs signal and
		 * encaps, and at the point we need to reset the sob there was
		 * no more reservations and only signal cs keep coming,
		 * in such case we need signal_cs to put the refcount and
		 * reset the sob.
		 */
		if (other_sob->need_reset)
			hw_sob_put(other_sob);

		if (encaps_sig) {
			/* set reset indication for the sob */
			sob->need_reset = true;
			hw_sob_get(other_sob);
		}

		dev_dbg(hdev->dev, "switched to SOB %d, q_idx: %d\n",
				prop->curr_sob_offset, q_idx);
	} else {
		prop->next_sob_val += count;
	}

	return 0;
}

static int cs_ioctl_extract_signal_seq(struct hl_device *hdev,
		struct hl_cs_chunk *chunk, u64 *signal_seq, struct hl_ctx *ctx,
		bool encaps_signals)
{
	u64 *signal_seq_arr = NULL;
	u32 size_to_copy, signal_seq_arr_len;
	int rc = 0;

	if (encaps_signals) {
		*signal_seq = chunk->encaps_signal_seq;
		return 0;
	}

	signal_seq_arr_len = chunk->num_signal_seq_arr;

	/* currently only one signal seq is supported */
	if (signal_seq_arr_len != 1) {
		atomic64_inc(&ctx->cs_counters.validation_drop_cnt);
		atomic64_inc(&hdev->aggregated_cs_counters.validation_drop_cnt);
		dev_err(hdev->dev,
			"Wait for signal CS supports only one signal CS seq\n");
		return -EINVAL;
	}

	signal_seq_arr = kmalloc_array(signal_seq_arr_len,
					sizeof(*signal_seq_arr),
					GFP_ATOMIC);
	if (!signal_seq_arr)
		signal_seq_arr = kmalloc_array(signal_seq_arr_len,
					sizeof(*signal_seq_arr),
					GFP_KERNEL);
	if (!signal_seq_arr) {
		atomic64_inc(&ctx->cs_counters.out_of_mem_drop_cnt);
		atomic64_inc(&hdev->aggregated_cs_counters.out_of_mem_drop_cnt);
		return -ENOMEM;
	}

	size_to_copy = signal_seq_arr_len * sizeof(*signal_seq_arr);
	if (copy_from_user(signal_seq_arr,
				u64_to_user_ptr(chunk->signal_seq_arr),
				size_to_copy)) {
		atomic64_inc(&ctx->cs_counters.validation_drop_cnt);
		atomic64_inc(&hdev->aggregated_cs_counters.validation_drop_cnt);
		dev_err(hdev->dev,
			"Failed to copy signal seq array from user\n");
		rc = -EFAULT;
		goto out;
	}

	/* currently it is guaranteed to have only one signal seq */
	*signal_seq = signal_seq_arr[0];

out:
	kfree(signal_seq_arr);

	return rc;
}

static int cs_ioctl_signal_wait_create_jobs(struct hl_device *hdev,
		struct hl_ctx *ctx, struct hl_cs *cs,
		enum hl_queue_type q_type, u32 q_idx, u32 encaps_signal_offset)
{
	struct hl_cs_counters_atomic *cntr;
	struct hl_cs_job *job;
	struct hl_cb *cb;
	u32 cb_size;

	cntr = &hdev->aggregated_cs_counters;

	job = hl_cs_allocate_job(hdev, q_type, true);
	if (!job) {
		atomic64_inc(&ctx->cs_counters.out_of_mem_drop_cnt);
		atomic64_inc(&cntr->out_of_mem_drop_cnt);
		dev_err(hdev->dev, "Failed to allocate a new job\n");
		return -ENOMEM;
	}

	if (cs->type == CS_TYPE_WAIT)
		cb_size = hdev->asic_funcs->get_wait_cb_size(hdev);
	else
		cb_size = hdev->asic_funcs->get_signal_cb_size(hdev);

	cb = hl_cb_kernel_create(hdev, cb_size,
				q_type == QUEUE_TYPE_HW && hdev->mmu_enable);
	if (!cb) {
		atomic64_inc(&ctx->cs_counters.out_of_mem_drop_cnt);
		atomic64_inc(&cntr->out_of_mem_drop_cnt);
		kfree(job);
		return -EFAULT;
	}

	job->id = 0;
	job->cs = cs;
	job->user_cb = cb;
	atomic_inc(&job->user_cb->cs_cnt);
	job->user_cb_size = cb_size;
	job->hw_queue_id = q_idx;

	if ((cs->type == CS_TYPE_WAIT || cs->type == CS_TYPE_COLLECTIVE_WAIT)
			&& cs->encaps_signals)
		job->encaps_sig_wait_offset = encaps_signal_offset;
	/*
	 * No need in parsing, user CB is the patched CB.
	 * We call hl_cb_destroy() out of two reasons - we don't need the CB in
	 * the CB idr anymore and to decrement its refcount as it was
	 * incremented inside hl_cb_kernel_create().
	 */
	job->patched_cb = job->user_cb;
	job->job_cb_size = job->user_cb_size;
	hl_cb_destroy(hdev, &hdev->kernel_cb_mgr, cb->id << PAGE_SHIFT);

	/* increment refcount as for external queues we get completion */
	cs_get(cs);

	cs->jobs_in_queue_cnt[job->hw_queue_id]++;

	list_add_tail(&job->cs_node, &cs->job_list);

	hl_debugfs_add_job(hdev, job);

	return 0;
}

static int cs_ioctl_reserve_signals(struct hl_fpriv *hpriv,
				u32 q_idx, u32 count,
				u32 *handle_id, u32 *sob_addr,
				u32 *signals_count)
{
	struct hw_queue_properties *hw_queue_prop;
	struct hl_sync_stream_properties *prop;
	struct hl_device *hdev = hpriv->hdev;
	struct hl_cs_encaps_sig_handle *handle;
	struct hl_encaps_signals_mgr *mgr;
	struct hl_hw_sob *hw_sob;
	int hdl_id;
	int rc = 0;

	if (count >= HL_MAX_SOB_VAL) {
		dev_err(hdev->dev, "signals count(%u) exceeds the max SOB value\n",
						count);
		rc = -EINVAL;
		goto out;
	}

	if (q_idx >= hdev->asic_prop.max_queues) {
		dev_err(hdev->dev, "Queue index %d is invalid\n",
			q_idx);
		rc = -EINVAL;
		goto out;
	}

	hw_queue_prop = &hdev->asic_prop.hw_queues_props[q_idx];

	if (!hw_queue_prop->supports_sync_stream) {
		dev_err(hdev->dev,
			"Queue index %d does not support sync stream operations\n",
									q_idx);
		rc = -EINVAL;
		goto out;
	}

	prop = &hdev->kernel_queues[q_idx].sync_stream_prop;

	handle = kzalloc(sizeof(*handle), GFP_KERNEL);
	if (!handle) {
		rc = -ENOMEM;
		goto out;
	}

	handle->count = count;

	hl_ctx_get(hdev, hpriv->ctx);
	handle->ctx = hpriv->ctx;
	mgr = &hpriv->ctx->sig_mgr;

	spin_lock(&mgr->lock);
	hdl_id = idr_alloc(&mgr->handles, handle, 1, 0, GFP_ATOMIC);
	spin_unlock(&mgr->lock);

	if (hdl_id < 0) {
		dev_err(hdev->dev, "Failed to allocate IDR for a new signal reservation\n");
		rc = -EINVAL;
		goto put_ctx;
	}

	handle->id = hdl_id;
	handle->q_idx = q_idx;
	handle->hdev = hdev;
	kref_init(&handle->refcount);

	hdev->asic_funcs->hw_queues_lock(hdev);

	hw_sob = &prop->hw_sob[prop->curr_sob_offset];

	/*
	 * Increment the SOB value by count by user request
	 * to reserve those signals
	 * check if the signals amount to reserve is not exceeding the max sob
	 * value, if yes then switch sob.
	 */
	rc = hl_cs_signal_sob_wraparound_handler(hdev, q_idx, &hw_sob, count,
								true);
	if (rc) {
		dev_err(hdev->dev, "Failed to switch SOB\n");
		hdev->asic_funcs->hw_queues_unlock(hdev);
		rc = -EINVAL;
		goto remove_idr;
	}
	/* set the hw_sob to the handle after calling the sob wraparound handler
	 * since sob could have changed.
	 */
	handle->hw_sob = hw_sob;

	/* store the current sob value for unreserve validity check, and
	 * signal offset support
	 */
	handle->pre_sob_val = prop->next_sob_val - handle->count;

	*signals_count = prop->next_sob_val;
	hdev->asic_funcs->hw_queues_unlock(hdev);

	*sob_addr = handle->hw_sob->sob_addr;
	*handle_id = hdl_id;

	dev_dbg(hdev->dev,
		"Signals reserved, sob_id: %d, sob addr: 0x%x, last sob_val: %u, q_idx: %d, hdl_id: %d\n",
			hw_sob->sob_id, handle->hw_sob->sob_addr,
			prop->next_sob_val - 1, q_idx, hdl_id);
	goto out;

remove_idr:
	spin_lock(&mgr->lock);
	idr_remove(&mgr->handles, hdl_id);
	spin_unlock(&mgr->lock);

put_ctx:
	hl_ctx_put(handle->ctx);
	kfree(handle);

out:
	return rc;
}

static int cs_ioctl_unreserve_signals(struct hl_fpriv *hpriv, u32 handle_id)
{
	struct hl_cs_encaps_sig_handle *encaps_sig_hdl;
	struct hl_sync_stream_properties *prop;
	struct hl_device *hdev = hpriv->hdev;
	struct hl_encaps_signals_mgr *mgr;
	struct hl_hw_sob *hw_sob;
	u32 q_idx, sob_addr;
	int rc = 0;

	mgr = &hpriv->ctx->sig_mgr;

	spin_lock(&mgr->lock);
	encaps_sig_hdl = idr_find(&mgr->handles, handle_id);
	if (encaps_sig_hdl) {
		dev_dbg(hdev->dev, "unreserve signals, handle: %u, SOB:0x%x, count: %u\n",
				handle_id, encaps_sig_hdl->hw_sob->sob_addr,
					encaps_sig_hdl->count);

		hdev->asic_funcs->hw_queues_lock(hdev);

		q_idx = encaps_sig_hdl->q_idx;
		prop = &hdev->kernel_queues[q_idx].sync_stream_prop;
		hw_sob = &prop->hw_sob[prop->curr_sob_offset];
		sob_addr = hdev->asic_funcs->get_sob_addr(hdev, hw_sob->sob_id);

		/* Check if sob_val got out of sync due to other
		 * signal submission requests which were handled
		 * between the reserve-unreserve calls or SOB switch
		 * upon reaching SOB max value.
		 */
		if (encaps_sig_hdl->pre_sob_val + encaps_sig_hdl->count
				!= prop->next_sob_val ||
				sob_addr != encaps_sig_hdl->hw_sob->sob_addr) {
			dev_err(hdev->dev, "Cannot unreserve signals, SOB val ran out of sync, expected: %u, actual val: %u\n",
				encaps_sig_hdl->pre_sob_val,
				(prop->next_sob_val - encaps_sig_hdl->count));

			hdev->asic_funcs->hw_queues_unlock(hdev);
			rc = -EINVAL;
			goto out;
		}

		/*
		 * Decrement the SOB value by count by user request
		 * to unreserve those signals
		 */
		prop->next_sob_val -= encaps_sig_hdl->count;

		hdev->asic_funcs->hw_queues_unlock(hdev);

		hw_sob_put(hw_sob);

		/* Release the id and free allocated memory of the handle */
		idr_remove(&mgr->handles, handle_id);
		hl_ctx_put(encaps_sig_hdl->ctx);
		kfree(encaps_sig_hdl);
	} else {
		rc = -EINVAL;
		dev_err(hdev->dev, "failed to unreserve signals, cannot find handler\n");
	}
out:
	spin_unlock(&mgr->lock);

	return rc;
}

static int cs_ioctl_signal_wait(struct hl_fpriv *hpriv, enum hl_cs_type cs_type,
				void __user *chunks, u32 num_chunks,
				u64 *cs_seq, u32 flags, u32 timeout,
				u32 *signal_sob_addr_offset, u16 *signal_initial_sob_count)
{
	struct hl_cs_encaps_sig_handle *encaps_sig_hdl = NULL;
	bool handle_found = false, is_wait_cs = false,
			wait_cs_submitted = false,
			cs_encaps_signals = false;
	struct hl_cs_chunk *cs_chunk_array, *chunk;
	bool staged_cs_with_encaps_signals = false;
	struct hw_queue_properties *hw_queue_prop;
	struct hl_device *hdev = hpriv->hdev;
	struct hl_cs_compl *sig_waitcs_cmpl;
	u32 q_idx, collective_engine_id = 0;
	struct hl_cs_counters_atomic *cntr;
	struct hl_fence *sig_fence = NULL;
	struct hl_ctx *ctx = hpriv->ctx;
	enum hl_queue_type q_type;
	struct hl_cs *cs;
	u64 signal_seq;
	int rc;

	cntr = &hdev->aggregated_cs_counters;
	*cs_seq = ULLONG_MAX;

	rc = hl_cs_copy_chunk_array(hdev, &cs_chunk_array, chunks, num_chunks,
			ctx);
	if (rc)
		goto out;

	/* currently it is guaranteed to have only one chunk */
	chunk = &cs_chunk_array[0];

	if (chunk->queue_index >= hdev->asic_prop.max_queues) {
		atomic64_inc(&ctx->cs_counters.validation_drop_cnt);
		atomic64_inc(&cntr->validation_drop_cnt);
		dev_err(hdev->dev, "Queue index %d is invalid\n",
			chunk->queue_index);
		rc = -EINVAL;
		goto free_cs_chunk_array;
	}

	q_idx = chunk->queue_index;
	hw_queue_prop = &hdev->asic_prop.hw_queues_props[q_idx];
	q_type = hw_queue_prop->type;

	if (!hw_queue_prop->supports_sync_stream) {
		atomic64_inc(&ctx->cs_counters.validation_drop_cnt);
		atomic64_inc(&cntr->validation_drop_cnt);
		dev_err(hdev->dev,
			"Queue index %d does not support sync stream operations\n",
			q_idx);
		rc = -EINVAL;
		goto free_cs_chunk_array;
	}

	if (cs_type == CS_TYPE_COLLECTIVE_WAIT) {
		if (!(hw_queue_prop->collective_mode == HL_COLLECTIVE_MASTER)) {
			atomic64_inc(&ctx->cs_counters.validation_drop_cnt);
			atomic64_inc(&cntr->validation_drop_cnt);
			dev_err(hdev->dev,
				"Queue index %d is invalid\n", q_idx);
			rc = -EINVAL;
			goto free_cs_chunk_array;
		}

		if (!hdev->nic_ports_mask) {
			atomic64_inc(&ctx->cs_counters.validation_drop_cnt);
			atomic64_inc(&cntr->validation_drop_cnt);
			dev_err(hdev->dev,
				"Collective operations not supported when NIC ports are disabled");
			rc = -EINVAL;
			goto free_cs_chunk_array;
		}

		collective_engine_id = chunk->collective_engine_id;
	}

	is_wait_cs = !!(cs_type == CS_TYPE_WAIT ||
			cs_type == CS_TYPE_COLLECTIVE_WAIT);

	cs_encaps_signals = !!(flags & HL_CS_FLAGS_ENCAP_SIGNALS);

	if (is_wait_cs) {
		rc = cs_ioctl_extract_signal_seq(hdev, chunk, &signal_seq,
				ctx, cs_encaps_signals);
		if (rc)
			goto free_cs_chunk_array;

		if (cs_encaps_signals) {
			/* check if cs sequence has encapsulated
			 * signals handle
			 */
			struct idr *idp;
			u32 id;

			spin_lock(&ctx->sig_mgr.lock);
			idp = &ctx->sig_mgr.handles;
			idr_for_each_entry(idp, encaps_sig_hdl, id) {
				if (encaps_sig_hdl->cs_seq == signal_seq) {
					handle_found = true;
					/* get refcount to protect removing
					 * this handle from idr, needed when
					 * multiple wait cs are used with offset
					 * to wait on reserved encaps signals.
					 */
					kref_get(&encaps_sig_hdl->refcount);
					break;
				}
			}
			spin_unlock(&ctx->sig_mgr.lock);

			if (!handle_found) {
				/* treat as signal CS already finished */
				dev_dbg(hdev->dev, "Cannot find encapsulated signals handle for seq 0x%llx\n",
						signal_seq);
				rc = 0;
				goto free_cs_chunk_array;
			}

			/* validate also the signal offset value */
			if (chunk->encaps_signal_offset >
					encaps_sig_hdl->count) {
				dev_err(hdev->dev, "offset(%u) value exceed max reserved signals count(%u)!\n",
						chunk->encaps_signal_offset,
						encaps_sig_hdl->count);
				rc = -EINVAL;
				goto free_cs_chunk_array;
			}
		}

		sig_fence = hl_ctx_get_fence(ctx, signal_seq);
		if (IS_ERR(sig_fence)) {
			atomic64_inc(&ctx->cs_counters.validation_drop_cnt);
			atomic64_inc(&cntr->validation_drop_cnt);
			dev_err(hdev->dev,
				"Failed to get signal CS with seq 0x%llx\n",
				signal_seq);
			rc = PTR_ERR(sig_fence);
			goto free_cs_chunk_array;
		}

		if (!sig_fence) {
			/* signal CS already finished */
			rc = 0;
			goto free_cs_chunk_array;
		}

		sig_waitcs_cmpl =
			container_of(sig_fence, struct hl_cs_compl, base_fence);

		staged_cs_with_encaps_signals = !!
				(sig_waitcs_cmpl->type == CS_TYPE_DEFAULT &&
				(flags & HL_CS_FLAGS_ENCAP_SIGNALS));

		if (sig_waitcs_cmpl->type != CS_TYPE_SIGNAL &&
				!staged_cs_with_encaps_signals) {
			atomic64_inc(&ctx->cs_counters.validation_drop_cnt);
			atomic64_inc(&cntr->validation_drop_cnt);
			dev_err(hdev->dev,
				"CS seq 0x%llx is not of a signal/encaps-signal CS\n",
				signal_seq);
			hl_fence_put(sig_fence);
			rc = -EINVAL;
			goto free_cs_chunk_array;
		}

		if (completion_done(&sig_fence->completion)) {
			/* signal CS already finished */
			hl_fence_put(sig_fence);
			rc = 0;
			goto free_cs_chunk_array;
		}
	}

	rc = allocate_cs(hdev, ctx, cs_type, ULLONG_MAX, &cs, flags, timeout);
	if (rc) {
		if (is_wait_cs)
			hl_fence_put(sig_fence);

		goto free_cs_chunk_array;
	}

	/*
	 * Save the signal CS fence for later initialization right before
	 * hanging the wait CS on the queue.
	 * for encaps signals case, we save the cs sequence and handle pointer
	 * for later initialization.
	 */
	if (is_wait_cs) {
		cs->signal_fence = sig_fence;
		/* store the handle pointer, so we don't have to
		 * look for it again, later on the flow
		 * when we need to set SOB info in hw_queue.
		 */
		if (cs->encaps_signals)
			cs->encaps_sig_hdl = encaps_sig_hdl;
	}

	hl_debugfs_add_cs(cs);

	*cs_seq = cs->sequence;

	if (cs_type == CS_TYPE_WAIT || cs_type == CS_TYPE_SIGNAL)
		rc = cs_ioctl_signal_wait_create_jobs(hdev, ctx, cs, q_type,
				q_idx, chunk->encaps_signal_offset);
	else if (cs_type == CS_TYPE_COLLECTIVE_WAIT)
		rc = hdev->asic_funcs->collective_wait_create_jobs(hdev, ctx,
				cs, q_idx, collective_engine_id,
				chunk->encaps_signal_offset);
	else {
		atomic64_inc(&ctx->cs_counters.validation_drop_cnt);
		atomic64_inc(&cntr->validation_drop_cnt);
		rc = -EINVAL;
	}

	if (rc)
		goto free_cs_object;

	rc = hl_hw_queue_schedule_cs(cs);
	if (rc) {
		/* In case wait cs failed here, it means the signal cs
		 * already completed. we want to free all it's related objects
		 * but we don't want to fail the ioctl.
		 */
		if (is_wait_cs)
			rc = 0;
		else if (rc != -EAGAIN)
			dev_err(hdev->dev,
				"Failed to submit CS %d.%llu to H/W queues, error %d\n",
				ctx->asid, cs->sequence, rc);
		goto free_cs_object;
	}

	*signal_sob_addr_offset = cs->sob_addr_offset;
	*signal_initial_sob_count = cs->initial_sob_count;

	rc = HL_CS_STATUS_SUCCESS;
	if (is_wait_cs)
		wait_cs_submitted = true;
	goto put_cs;

free_cs_object:
	cs_rollback(hdev, cs);
	*cs_seq = ULLONG_MAX;
	/* The path below is both for good and erroneous exits */
put_cs:
	/* We finished with the CS in this function, so put the ref */
	cs_put(cs);
free_cs_chunk_array:
	if (!wait_cs_submitted && cs_encaps_signals && handle_found &&
							is_wait_cs)
		kref_put(&encaps_sig_hdl->refcount,
				hl_encaps_handle_do_release);
	kfree(cs_chunk_array);
out:
	return rc;
}

int hl_cs_ioctl(struct hl_fpriv *hpriv, void *data)
{
	union hl_cs_args *args = data;
	enum hl_cs_type cs_type = 0;
	u64 cs_seq = ULONG_MAX;
	void __user *chunks;
	u32 num_chunks, flags, timeout,
		signals_count = 0, sob_addr = 0, handle_id = 0;
	u16 sob_initial_count = 0;
	int rc;

	rc = hl_cs_sanity_checks(hpriv, args);
	if (rc)
		goto out;

	rc = hl_cs_ctx_switch(hpriv, args, &cs_seq);
	if (rc)
		goto out;

	cs_type = hl_cs_get_cs_type(args->in.cs_flags &
					~HL_CS_FLAGS_FORCE_RESTORE);
	chunks = (void __user *) (uintptr_t) args->in.chunks_execute;
	num_chunks = args->in.num_chunks_execute;
	flags = args->in.cs_flags;

	/* In case this is a staged CS, user should supply the CS sequence */
	if ((flags & HL_CS_FLAGS_STAGED_SUBMISSION) &&
			!(flags & HL_CS_FLAGS_STAGED_SUBMISSION_FIRST))
		cs_seq = args->in.seq;

	timeout = flags & HL_CS_FLAGS_CUSTOM_TIMEOUT
			? msecs_to_jiffies(args->in.timeout * 1000)
			: hpriv->hdev->timeout_jiffies;

	switch (cs_type) {
	case CS_TYPE_SIGNAL:
	case CS_TYPE_WAIT:
	case CS_TYPE_COLLECTIVE_WAIT:
		rc = cs_ioctl_signal_wait(hpriv, cs_type, chunks, num_chunks,
					&cs_seq, args->in.cs_flags, timeout,
					&sob_addr, &sob_initial_count);
		break;
	case CS_RESERVE_SIGNALS:
		rc = cs_ioctl_reserve_signals(hpriv,
					args->in.encaps_signals_q_idx,
					args->in.encaps_signals_count,
					&handle_id, &sob_addr, &signals_count);
		break;
	case CS_UNRESERVE_SIGNALS:
		rc = cs_ioctl_unreserve_signals(hpriv,
					args->in.encaps_sig_handle_id);
		break;
	default:
		rc = cs_ioctl_default(hpriv, chunks, num_chunks, &cs_seq,
						args->in.cs_flags,
						args->in.encaps_sig_handle_id,
						timeout, &sob_initial_count);
		break;
	}
out:
	if (rc != -EAGAIN) {
		memset(args, 0, sizeof(*args));

		switch (cs_type) {
		case CS_RESERVE_SIGNALS:
			args->out.handle_id = handle_id;
			args->out.sob_base_addr_offset = sob_addr;
			args->out.count = signals_count;
			break;
		case CS_TYPE_SIGNAL:
			args->out.sob_base_addr_offset = sob_addr;
			args->out.sob_count_before_submission = sob_initial_count;
			args->out.seq = cs_seq;
			break;
		case CS_TYPE_DEFAULT:
			args->out.sob_count_before_submission = sob_initial_count;
			args->out.seq = cs_seq;
			break;
		default:
			args->out.seq = cs_seq;
			break;
		}

		args->out.status = rc;
	}

	return rc;
}

static int hl_wait_for_fence(struct hl_ctx *ctx, u64 seq, struct hl_fence *fence,
				enum hl_cs_wait_status *status, u64 timeout_us,
				s64 *timestamp)
{
	struct hl_device *hdev = ctx->hdev;
	long completion_rc;
	int rc = 0;

	if (IS_ERR(fence)) {
		rc = PTR_ERR(fence);
		if (rc == -EINVAL)
			dev_notice_ratelimited(hdev->dev,
				"Can't wait on CS %llu because current CS is at seq %llu\n",
				seq, ctx->cs_sequence);
		return rc;
	}

	if (!fence) {
		dev_dbg(hdev->dev,
			"Can't wait on seq %llu because current CS is at seq %llu (Fence is gone)\n",
				seq, ctx->cs_sequence);

		*status = CS_WAIT_STATUS_GONE;
		return 0;
	}

	if (!timeout_us) {
		completion_rc = completion_done(&fence->completion);
	} else {
		unsigned long timeout;

		timeout = (timeout_us == MAX_SCHEDULE_TIMEOUT) ?
				timeout_us : usecs_to_jiffies(timeout_us);
		completion_rc =
			wait_for_completion_interruptible_timeout(
				&fence->completion, timeout);
	}

	if (completion_rc > 0) {
		*status = CS_WAIT_STATUS_COMPLETED;
		if (timestamp)
			*timestamp = ktime_to_ns(fence->timestamp);
	} else {
		*status = CS_WAIT_STATUS_BUSY;
	}

	if (fence->error == -ETIMEDOUT)
		rc = -ETIMEDOUT;
	else if (fence->error == -EIO)
		rc = -EIO;

	return rc;
}

/*
 * hl_cs_poll_fences - iterate CS fences to check for CS completion
 *
 * @mcs_data: multi-CS internal data
 * @mcs_compl: multi-CS completion structure
 *
 * @return 0 on success, otherwise non 0 error code
 *
 * The function iterates on all CS sequence in the list and set bit in
 * completion_bitmap for each completed CS.
 * While iterating, the function sets the stream map of each fence in the fence
 * array in the completion QID stream map to be used by CSs to perform
 * completion to the multi-CS context.
 * This function shall be called after taking context ref
 */
static int hl_cs_poll_fences(struct multi_cs_data *mcs_data, struct multi_cs_completion *mcs_compl)
{
	struct hl_fence **fence_ptr = mcs_data->fence_arr;
	struct hl_device *hdev = mcs_data->ctx->hdev;
	int i, rc, arr_len = mcs_data->arr_len;
	u64 *seq_arr = mcs_data->seq_arr;
	ktime_t max_ktime, first_cs_time;
	enum hl_cs_wait_status status;

	memset(fence_ptr, 0, arr_len * sizeof(*fence_ptr));

	/* get all fences under the same lock */
	rc = hl_ctx_get_fences(mcs_data->ctx, seq_arr, fence_ptr, arr_len);
	if (rc)
		return rc;

	/*
	 * re-initialize the completion here to handle 2 possible cases:
	 * 1. CS will complete the multi-CS prior clearing the completion. in which
	 *    case the fence iteration is guaranteed to catch the CS completion.
	 * 2. the completion will occur after re-init of the completion.
	 *    in which case we will wake up immediately in wait_for_completion.
	 */
	reinit_completion(&mcs_compl->completion);

	/*
	 * set to maximum time to verify timestamp is valid: if at the end
	 * this value is maintained- no timestamp was updated
	 */
	max_ktime = ktime_set(KTIME_SEC_MAX, 0);
	first_cs_time = max_ktime;

	for (i = 0; i < arr_len; i++, fence_ptr++) {
		struct hl_fence *fence = *fence_ptr;

		/*
		 * In order to prevent case where we wait until timeout even though a CS associated
		 * with the multi-CS actually completed we do things in the below order:
		 * 1. for each fence set it's QID map in the multi-CS completion QID map. This way
		 *    any CS can, potentially, complete the multi CS for the specific QID (note
		 *    that once completion is initialized, calling complete* and then wait on the
		 *    completion will cause it to return at once)
		 * 2. only after allowing multi-CS completion for the specific QID we check whether
		 *    the specific CS already completed (and thus the wait for completion part will
		 *    be skipped). if the CS not completed it is guaranteed that completing CS will
		 *    wake up the completion.
		 */
		if (fence)
			mcs_compl->stream_master_qid_map |= fence->stream_master_qid_map;

		/*
		 * function won't sleep as it is called with timeout 0 (i.e.
		 * poll the fence)
		 */
		rc = hl_wait_for_fence(mcs_data->ctx, seq_arr[i], fence,
						&status, 0, NULL);
		if (rc) {
			dev_err(hdev->dev,
				"wait_for_fence error :%d for CS seq %llu\n",
								rc, seq_arr[i]);
			break;
		}

		switch (status) {
		case CS_WAIT_STATUS_BUSY:
<<<<<<< HEAD
			/* CS did not finished, keep waiting on its QID*/
			mcs_data->stream_master_qid_map |=
					fence->stream_master_qid_map;
=======
			/* CS did not finished, QID to wait on already stored */
>>>>>>> 754e0b0e
			break;
		case CS_WAIT_STATUS_COMPLETED:
			/*
			 * Using mcs_handling_done to avoid possibility of mcs_data
			 * returns to user indicating CS completed before it finished
			 * all of its mcs handling, to avoid race the next time the
			 * user waits for mcs.
<<<<<<< HEAD
			 */
			if (!fence->mcs_handling_done)
				break;
=======
			 * note: when reaching this case fence is definitely not NULL
			 *       but NULL check was added to overcome static analysis
			 */
			if (fence && !fence->mcs_handling_done) {
				/*
				 * in case multi CS is completed but MCS handling not done
				 * we "complete" the multi CS to prevent it from waiting
				 * until time-out and the "multi-CS handling done" will have
				 * another chance at the next iteration
				 */
				complete_all(&mcs_compl->completion);
				break;
			}
>>>>>>> 754e0b0e

			mcs_data->completion_bitmap |= BIT(i);
			/*
			 * For all completed CSs we take the earliest timestamp.
			 * For this we have to validate that the timestamp is
			 * earliest of all timestamps so far.
			 */
			if (mcs_data->update_ts &&
					(ktime_compare(fence->timestamp, first_cs_time) < 0))
				first_cs_time = fence->timestamp;
			break;
		case CS_WAIT_STATUS_GONE:
			mcs_data->update_ts = false;
			mcs_data->gone_cs = true;
			/*
			 * It is possible to get an old sequence numbers from user
			 * which related to already completed CSs and their fences
			 * already gone. In this case, CS set as completed but
			 * no need to consider its QID for mcs completion.
			 */
			mcs_data->completion_bitmap |= BIT(i);
			break;
		default:
			dev_err(hdev->dev, "Invalid fence status\n");
			return -EINVAL;
		}

	}

	hl_fences_put(mcs_data->fence_arr, arr_len);

	if (mcs_data->update_ts &&
			(ktime_compare(first_cs_time, max_ktime) != 0))
		mcs_data->timestamp = ktime_to_ns(first_cs_time);

	return rc;
}

static int _hl_cs_wait_ioctl(struct hl_device *hdev, struct hl_ctx *ctx,
				u64 timeout_us, u64 seq,
				enum hl_cs_wait_status *status, s64 *timestamp)
{
	struct hl_fence *fence;
	int rc = 0;

	if (timestamp)
		*timestamp = 0;

	hl_ctx_get(hdev, ctx);

	fence = hl_ctx_get_fence(ctx, seq);

	rc = hl_wait_for_fence(ctx, seq, fence, status, timeout_us, timestamp);
	hl_fence_put(fence);
	hl_ctx_put(ctx);

	return rc;
}

static inline unsigned long hl_usecs64_to_jiffies(const u64 usecs)
{
	if (usecs <= U32_MAX)
		return usecs_to_jiffies(usecs);

	/*
	 * If the value in nanoseconds is larger than 64 bit, use the largest
	 * 64 bit value.
	 */
	if (usecs >= ((u64)(U64_MAX / NSEC_PER_USEC)))
		return nsecs_to_jiffies(U64_MAX);

	return nsecs_to_jiffies(usecs * NSEC_PER_USEC);
}

/*
 * hl_wait_multi_cs_completion_init - init completion structure
 *
 * @hdev: pointer to habanalabs device structure
 * @stream_master_bitmap: stream master QIDs map, set bit indicates stream
 *                        master QID to wait on
 *
 * @return valid completion struct pointer on success, otherwise error pointer
 *
 * up to MULTI_CS_MAX_USER_CTX calls can be done concurrently to the driver.
 * the function gets the first available completion (by marking it "used")
 * and initialize its values.
 */
static struct multi_cs_completion *hl_wait_multi_cs_completion_init(struct hl_device *hdev)
{
	struct multi_cs_completion *mcs_compl;
	int i;

	/* find free multi_cs completion structure */
	for (i = 0; i < MULTI_CS_MAX_USER_CTX; i++) {
		mcs_compl = &hdev->multi_cs_completion[i];
		spin_lock(&mcs_compl->lock);
		if (!mcs_compl->used) {
			mcs_compl->used = 1;
			mcs_compl->timestamp = 0;
			/*
			 * init QID map to 0 to avoid completion by CSs. the actual QID map
			 * to multi-CS CSs will be set incrementally at a later stage
			 */
			mcs_compl->stream_master_qid_map = 0;
			spin_unlock(&mcs_compl->lock);
			break;
		}
		spin_unlock(&mcs_compl->lock);
	}

	if (i == MULTI_CS_MAX_USER_CTX) {
		dev_err(hdev->dev, "no available multi-CS completion structure\n");
		return ERR_PTR(-ENOMEM);
	}
	return mcs_compl;
}

/*
 * hl_wait_multi_cs_completion_fini - return completion structure and set as
 *                                    unused
 *
 * @mcs_compl: pointer to the completion structure
 */
static void hl_wait_multi_cs_completion_fini(
					struct multi_cs_completion *mcs_compl)
{
	/*
	 * free completion structure, do it under lock to be in-sync with the
	 * thread that signals completion
	 */
	spin_lock(&mcs_compl->lock);
	mcs_compl->used = 0;
	spin_unlock(&mcs_compl->lock);
}

/*
 * hl_wait_multi_cs_completion - wait for first CS to complete
 *
 * @mcs_data: multi-CS internal data
 *
 * @return 0 on success, otherwise non 0 error code
 */
static int hl_wait_multi_cs_completion(struct multi_cs_data *mcs_data,
						struct multi_cs_completion *mcs_compl)
{
	long completion_rc;

	completion_rc = wait_for_completion_interruptible_timeout(&mcs_compl->completion,
									mcs_data->timeout_jiffies);

	/* update timestamp */
	if (completion_rc > 0)
		mcs_data->timestamp = mcs_compl->timestamp;

	mcs_data->wait_status = completion_rc;

	return 0;
}

/*
 * hl_multi_cs_completion_init - init array of multi-CS completion structures
 *
 * @hdev: pointer to habanalabs device structure
 */
void hl_multi_cs_completion_init(struct hl_device *hdev)
{
	struct multi_cs_completion *mcs_cmpl;
	int i;

	for (i = 0; i < MULTI_CS_MAX_USER_CTX; i++) {
		mcs_cmpl = &hdev->multi_cs_completion[i];
		mcs_cmpl->used = 0;
		spin_lock_init(&mcs_cmpl->lock);
		init_completion(&mcs_cmpl->completion);
	}
}

/*
 * hl_multi_cs_wait_ioctl - implementation of the multi-CS wait ioctl
 *
 * @hpriv: pointer to the private data of the fd
 * @data: pointer to multi-CS wait ioctl in/out args
 *
 */
static int hl_multi_cs_wait_ioctl(struct hl_fpriv *hpriv, void *data)
{
	struct multi_cs_completion *mcs_compl;
	struct hl_device *hdev = hpriv->hdev;
	struct multi_cs_data mcs_data = {0};
	union hl_wait_cs_args *args = data;
	struct hl_ctx *ctx = hpriv->ctx;
	struct hl_fence **fence_arr;
	void __user *seq_arr;
	u32 size_to_copy;
	u64 *cs_seq_arr;
	u8 seq_arr_len;
	int rc;

	if (!hdev->supports_wait_for_multi_cs) {
		dev_err(hdev->dev, "Wait for multi CS is not supported\n");
		return -EPERM;
	}

	seq_arr_len = args->in.seq_arr_len;

	if (seq_arr_len > HL_WAIT_MULTI_CS_LIST_MAX_LEN) {
		dev_err(hdev->dev, "Can wait only up to %d CSs, input sequence is of length %u\n",
				HL_WAIT_MULTI_CS_LIST_MAX_LEN, seq_arr_len);
		return -EINVAL;
	}

	/* allocate memory for sequence array */
	cs_seq_arr =
		kmalloc_array(seq_arr_len, sizeof(*cs_seq_arr), GFP_KERNEL);
	if (!cs_seq_arr)
		return -ENOMEM;

	/* copy CS sequence array from user */
	seq_arr = (void __user *) (uintptr_t) args->in.seq;
	size_to_copy = seq_arr_len * sizeof(*cs_seq_arr);
	if (copy_from_user(cs_seq_arr, seq_arr, size_to_copy)) {
		dev_err(hdev->dev, "Failed to copy multi-cs sequence array from user\n");
		rc = -EFAULT;
		goto free_seq_arr;
	}

	/* allocate array for the fences */
	fence_arr = kmalloc_array(seq_arr_len, sizeof(*fence_arr), GFP_KERNEL);
	if (!fence_arr) {
		rc = -ENOMEM;
		goto free_seq_arr;
	}

	/* initialize the multi-CS internal data */
	mcs_data.ctx = ctx;
	mcs_data.seq_arr = cs_seq_arr;
	mcs_data.fence_arr = fence_arr;
	mcs_data.arr_len = seq_arr_len;

	hl_ctx_get(hdev, ctx);

	/* wait (with timeout) for the first CS to be completed */
	mcs_data.timeout_jiffies = hl_usecs64_to_jiffies(args->in.timeout_us);
	mcs_compl = hl_wait_multi_cs_completion_init(hdev);
	if (IS_ERR(mcs_compl)) {
		rc = PTR_ERR(mcs_compl);
		goto put_ctx;
	}

	/* poll all CS fences, extract timestamp */
	mcs_data.update_ts = true;
	rc = hl_cs_poll_fences(&mcs_data, mcs_compl);
	/*
	 * skip wait for CS completion when one of the below is true:
	 * - an error on the poll function
	 * - one or more CS in the list completed
	 * - the user called ioctl with timeout 0
	 */
	if (rc || mcs_data.completion_bitmap || !args->in.timeout_us)
		goto completion_fini;

	while (true) {
		rc = hl_wait_multi_cs_completion(&mcs_data, mcs_compl);
		if (rc || (mcs_data.wait_status == 0))
			break;

		/*
		 * poll fences once again to update the CS map.
		 * no timestamp should be updated this time.
		 */
		mcs_data.update_ts = false;
		rc = hl_cs_poll_fences(&mcs_data, mcs_compl);

		if (mcs_data.completion_bitmap)
			break;

		/*
		 * if hl_wait_multi_cs_completion returned before timeout (i.e.
		 * it got a completion) it either got completed by CS in the multi CS list
		 * (in which case the indication will be non empty completion_bitmap) or it
		 * got completed by CS submitted to one of the shared stream master but
		 * not in the multi CS list (in which case we should wait again but modify
		 * the timeout and set timestamp as zero to let a CS related to the current
		 * multi-CS set a new, relevant, timestamp)
		 */
		mcs_data.timeout_jiffies = mcs_data.wait_status;
		mcs_compl->timestamp = 0;
	}

completion_fini:
	hl_wait_multi_cs_completion_fini(mcs_compl);

put_ctx:
	hl_ctx_put(ctx);
	kfree(fence_arr);

free_seq_arr:
	kfree(cs_seq_arr);

	if (rc)
		return rc;

	if (mcs_data.wait_status == -ERESTARTSYS) {
		dev_err_ratelimited(hdev->dev,
				"user process got signal while waiting for Multi-CS\n");
		return -EINTR;
	}

	/* update output args */
	memset(args, 0, sizeof(*args));

	if (mcs_data.completion_bitmap) {
		args->out.status = HL_WAIT_CS_STATUS_COMPLETED;
		args->out.cs_completion_map = mcs_data.completion_bitmap;

		/* if timestamp not 0- it's valid */
		if (mcs_data.timestamp) {
			args->out.timestamp_nsec = mcs_data.timestamp;
			args->out.flags |= HL_WAIT_CS_STATUS_FLAG_TIMESTAMP_VLD;
		}

		/* update if some CS was gone */
		if (!mcs_data.timestamp)
			args->out.flags |= HL_WAIT_CS_STATUS_FLAG_GONE;
	} else {
		args->out.status = HL_WAIT_CS_STATUS_BUSY;
	}

	return 0;
}

static int hl_cs_wait_ioctl(struct hl_fpriv *hpriv, void *data)
{
	struct hl_device *hdev = hpriv->hdev;
	union hl_wait_cs_args *args = data;
	enum hl_cs_wait_status status;
	u64 seq = args->in.seq;
	s64 timestamp;
	int rc;

	rc = _hl_cs_wait_ioctl(hdev, hpriv->ctx, args->in.timeout_us, seq,
				&status, &timestamp);

	if (rc == -ERESTARTSYS) {
		dev_err_ratelimited(hdev->dev,
			"user process got signal while waiting for CS handle %llu\n",
			seq);
		return -EINTR;
	}

	memset(args, 0, sizeof(*args));

	if (rc) {
		if (rc == -ETIMEDOUT) {
			dev_err_ratelimited(hdev->dev,
				"CS %llu has timed-out while user process is waiting for it\n",
				seq);
			args->out.status = HL_WAIT_CS_STATUS_TIMEDOUT;
		} else if (rc == -EIO) {
			dev_err_ratelimited(hdev->dev,
				"CS %llu has been aborted while user process is waiting for it\n",
				seq);
			args->out.status = HL_WAIT_CS_STATUS_ABORTED;
		}
		return rc;
	}

	if (timestamp) {
		args->out.flags |= HL_WAIT_CS_STATUS_FLAG_TIMESTAMP_VLD;
		args->out.timestamp_nsec = timestamp;
	}

	switch (status) {
	case CS_WAIT_STATUS_GONE:
		args->out.flags |= HL_WAIT_CS_STATUS_FLAG_GONE;
		fallthrough;
	case CS_WAIT_STATUS_COMPLETED:
		args->out.status = HL_WAIT_CS_STATUS_COMPLETED;
		break;
	case CS_WAIT_STATUS_BUSY:
	default:
		args->out.status = HL_WAIT_CS_STATUS_BUSY;
		break;
	}

	return 0;
}

static int _hl_interrupt_wait_ioctl(struct hl_device *hdev, struct hl_ctx *ctx,
<<<<<<< HEAD
				u32 timeout_us, u64 user_address,
				u64 target_value, u16 interrupt_offset,
				enum hl_cs_wait_status *status,
=======
				struct hl_cb_mgr *cb_mgr, u64 timeout_us,
				u64 cq_counters_handle,	u64 cq_counters_offset,
				u64 target_value, struct hl_user_interrupt *interrupt,
				u32 *status,
>>>>>>> 754e0b0e
				u64 *timestamp)
{
	struct hl_user_pending_interrupt *pend;
	unsigned long timeout, flags;
<<<<<<< HEAD
	u64 completion_value;
=======
>>>>>>> 754e0b0e
	long completion_rc;
	struct hl_cb *cb;
	int rc = 0;
	u32 handle;

	timeout = hl_usecs64_to_jiffies(timeout_us);

	hl_ctx_get(hdev, ctx);

	cq_counters_handle >>= PAGE_SHIFT;
	handle = (u32) cq_counters_handle;

	cb = hl_cb_get(hdev, cb_mgr, handle);
	if (!cb) {
		hl_ctx_put(ctx);
		return -EINVAL;
	}

	pend = kzalloc(sizeof(*pend), GFP_KERNEL);
	if (!pend) {
		hl_cb_put(cb);
		hl_ctx_put(ctx);
		return -ENOMEM;
	}

	hl_fence_init(&pend->fence, ULONG_MAX);

	pend->cq_kernel_addr = (u64 *) cb->kernel_address + cq_counters_offset;
	pend->cq_target_value = target_value;

	/* We check for completion value as interrupt could have been received
	 * before we added the node to the wait list
	 */
	if (*pend->cq_kernel_addr >= target_value) {
		*status = HL_WAIT_CS_STATUS_COMPLETED;
		/* There was no interrupt, we assume the completion is now. */
		pend->fence.timestamp = ktime_get();
	}

	if (!timeout_us || (*status == HL_WAIT_CS_STATUS_COMPLETED))
		goto set_timestamp;

	/* Add pending user interrupt to relevant list for the interrupt
	 * handler to monitor
	 */
	spin_lock_irqsave(&interrupt->wait_list_lock, flags);
	list_add_tail(&pend->wait_list_node, &interrupt->wait_list_head);
	spin_unlock_irqrestore(&interrupt->wait_list_lock, flags);

	/* Wait for interrupt handler to signal completion */
	completion_rc = wait_for_completion_interruptible_timeout(&pend->fence.completion,
								timeout);
	if (completion_rc > 0) {
		*status = HL_WAIT_CS_STATUS_COMPLETED;
	} else {
		if (completion_rc == -ERESTARTSYS) {
			dev_err_ratelimited(hdev->dev,
					"user process got signal while waiting for interrupt ID %d\n",
					interrupt->interrupt_id);
			rc = -EINTR;
			*status = HL_WAIT_CS_STATUS_ABORTED;
		} else {
			if (pend->fence.error == -EIO) {
				dev_err_ratelimited(hdev->dev,
						"interrupt based wait ioctl aborted(error:%d) due to a reset cycle initiated\n",
						pend->fence.error);
				rc = -EIO;
				*status = HL_WAIT_CS_STATUS_ABORTED;
			} else {
				dev_err_ratelimited(hdev->dev, "Waiting for interrupt ID %d timedout\n",
						interrupt->interrupt_id);
				rc = -ETIMEDOUT;
			}
			*status = HL_WAIT_CS_STATUS_BUSY;
		}
	}

	spin_lock_irqsave(&interrupt->wait_list_lock, flags);
	list_del(&pend->wait_list_node);
	spin_unlock_irqrestore(&interrupt->wait_list_lock, flags);

set_timestamp:
	*timestamp = ktime_to_ns(pend->fence.timestamp);

	kfree(pend);
	hl_cb_put(cb);
	hl_ctx_put(ctx);

	return rc;
}

static int _hl_interrupt_wait_ioctl_user_addr(struct hl_device *hdev, struct hl_ctx *ctx,
				u64 timeout_us, u64 user_address,
				u64 target_value, struct hl_user_interrupt *interrupt,

				u32 *status,
				u64 *timestamp)
{
	struct hl_user_pending_interrupt *pend;
	unsigned long timeout, flags;
	u64 completion_value;
	long completion_rc;
	int rc = 0;

	timeout = hl_usecs64_to_jiffies(timeout_us);

	hl_ctx_get(hdev, ctx);

	pend = kzalloc(sizeof(*pend), GFP_KERNEL);
	if (!pend) {
		hl_ctx_put(ctx);
		return -ENOMEM;
	}

	hl_fence_init(&pend->fence, ULONG_MAX);

	/* Add pending user interrupt to relevant list for the interrupt
	 * handler to monitor
	 */
	spin_lock_irqsave(&interrupt->wait_list_lock, flags);
	list_add_tail(&pend->wait_list_node, &interrupt->wait_list_head);
	spin_unlock_irqrestore(&interrupt->wait_list_lock, flags);

	/* We check for completion value as interrupt could have been received
	 * before we added the node to the wait list
	 */
	if (copy_from_user(&completion_value, u64_to_user_ptr(user_address), 8)) {
		dev_err(hdev->dev, "Failed to copy completion value from user\n");
		rc = -EFAULT;
		goto remove_pending_user_interrupt;
	}

	if (completion_value >= target_value) {
<<<<<<< HEAD
		*status = CS_WAIT_STATUS_COMPLETED;
		/* There was no interrupt, we assume the completion is now. */
		pend->fence.timestamp = ktime_get();
	} else
		*status = CS_WAIT_STATUS_BUSY;
=======
		*status = HL_WAIT_CS_STATUS_COMPLETED;
		/* There was no interrupt, we assume the completion is now. */
		pend->fence.timestamp = ktime_get();
	} else {
		*status = HL_WAIT_CS_STATUS_BUSY;
	}
>>>>>>> 754e0b0e

	if (!timeout_us || (*status == HL_WAIT_CS_STATUS_COMPLETED))
		goto remove_pending_user_interrupt;

wait_again:
	/* Wait for interrupt handler to signal completion */
	completion_rc = wait_for_completion_interruptible_timeout(&pend->fence.completion,
										timeout);

	/* If timeout did not expire we need to perform the comparison.
	 * If comparison fails, keep waiting until timeout expires
	 */
	if (completion_rc > 0) {
		spin_lock_irqsave(&interrupt->wait_list_lock, flags);
		/* reinit_completion must be called before we check for user
		 * completion value, otherwise, if interrupt is received after
		 * the comparison and before the next wait_for_completion,
		 * we will reach timeout and fail
		 */
		reinit_completion(&pend->fence.completion);
		spin_unlock_irqrestore(&interrupt->wait_list_lock, flags);

		if (copy_from_user(&completion_value, u64_to_user_ptr(user_address), 8)) {
			dev_err(hdev->dev, "Failed to copy completion value from user\n");
			rc = -EFAULT;

			goto remove_pending_user_interrupt;
		}

		if (completion_value >= target_value) {
			*status = HL_WAIT_CS_STATUS_COMPLETED;
		} else if (pend->fence.error) {
			dev_err_ratelimited(hdev->dev,
				"interrupt based wait ioctl aborted(error:%d) due to a reset cycle initiated\n",
				pend->fence.error);
			/* set the command completion status as ABORTED */
			*status = HL_WAIT_CS_STATUS_ABORTED;
		} else {
			timeout = completion_rc;
			goto wait_again;
		}
	} else if (completion_rc == -ERESTARTSYS) {
		dev_err_ratelimited(hdev->dev,
			"user process got signal while waiting for interrupt ID %d\n",
			interrupt->interrupt_id);
		rc = -EINTR;
	} else {
		*status = HL_WAIT_CS_STATUS_BUSY;
	}

remove_pending_user_interrupt:
	spin_lock_irqsave(&interrupt->wait_list_lock, flags);
	list_del(&pend->wait_list_node);
	spin_unlock_irqrestore(&interrupt->wait_list_lock, flags);

	*timestamp = ktime_to_ns(pend->fence.timestamp);

	kfree(pend);
	hl_ctx_put(ctx);

	return rc;
}

static int hl_interrupt_wait_ioctl(struct hl_fpriv *hpriv, void *data)
{
	u16 interrupt_id, first_interrupt, last_interrupt;
	struct hl_device *hdev = hpriv->hdev;
	struct asic_fixed_properties *prop;
	struct hl_user_interrupt *interrupt;
	union hl_wait_cs_args *args = data;
<<<<<<< HEAD
	enum hl_cs_wait_status status;
=======
	u32 status = HL_WAIT_CS_STATUS_BUSY;
>>>>>>> 754e0b0e
	u64 timestamp;
	int rc;

	prop = &hdev->asic_prop;

	if (!prop->user_interrupt_count) {
		dev_err(hdev->dev, "no user interrupts allowed");
		return -EPERM;
	}

	interrupt_id = FIELD_GET(HL_WAIT_CS_FLAGS_INTERRUPT_MASK, args->in.flags);

	first_interrupt = prop->first_available_user_msix_interrupt;
	last_interrupt = prop->first_available_user_msix_interrupt +
						prop->user_interrupt_count - 1;

	if ((interrupt_id < first_interrupt || interrupt_id > last_interrupt) &&
			interrupt_id != HL_COMMON_USER_INTERRUPT_ID) {
		dev_err(hdev->dev, "invalid user interrupt %u", interrupt_id);
		return -EINVAL;
	}

	if (interrupt_id == HL_COMMON_USER_INTERRUPT_ID)
		interrupt = &hdev->common_user_interrupt;
	else
		interrupt = &hdev->user_interrupt[interrupt_id - first_interrupt];

	if (args->in.flags & HL_WAIT_CS_FLAGS_INTERRUPT_KERNEL_CQ)
		rc = _hl_interrupt_wait_ioctl(hdev, hpriv->ctx, &hpriv->cb_mgr,
				args->in.interrupt_timeout_us, args->in.cq_counters_handle,
				args->in.cq_counters_offset,
				args->in.target, interrupt, &status,
				&timestamp);
	else
		rc = _hl_interrupt_wait_ioctl_user_addr(hdev, hpriv->ctx,
				args->in.interrupt_timeout_us, args->in.addr,
<<<<<<< HEAD
				args->in.target, interrupt_offset, &status,
				&timestamp);

=======
				args->in.target, interrupt, &status,
				&timestamp);
>>>>>>> 754e0b0e
	if (rc) {
		if (rc != -EINTR)
			dev_err_ratelimited(hdev->dev,
				"interrupt_wait_ioctl failed (%d)\n", rc);

		return rc;
	}

	memset(args, 0, sizeof(*args));
	args->out.status = status;

	if (timestamp) {
		args->out.timestamp_nsec = timestamp;
		args->out.flags |= HL_WAIT_CS_STATUS_FLAG_TIMESTAMP_VLD;
<<<<<<< HEAD
	}

	switch (status) {
	case CS_WAIT_STATUS_COMPLETED:
		args->out.status = HL_WAIT_CS_STATUS_COMPLETED;
		break;
	case CS_WAIT_STATUS_BUSY:
	default:
		args->out.status = HL_WAIT_CS_STATUS_BUSY;
		break;
=======
>>>>>>> 754e0b0e
	}

	return 0;
}

int hl_wait_ioctl(struct hl_fpriv *hpriv, void *data)
{
	union hl_wait_cs_args *args = data;
	u32 flags = args->in.flags;
	int rc;

	/* If the device is not operational, no point in waiting for any command submission or
	 * user interrupt
	 */
	if (!hl_device_operational(hpriv->hdev, NULL))
		return -EBUSY;

	if (flags & HL_WAIT_CS_FLAGS_INTERRUPT)
		rc = hl_interrupt_wait_ioctl(hpriv, data);
	else if (flags & HL_WAIT_CS_FLAGS_MULTI_CS)
		rc = hl_multi_cs_wait_ioctl(hpriv, data);
	else
		rc = hl_cs_wait_ioctl(hpriv, data);

	return rc;
}<|MERGE_RESOLUTION|>--- conflicted
+++ resolved
@@ -2445,13 +2445,7 @@
 
 		switch (status) {
 		case CS_WAIT_STATUS_BUSY:
-<<<<<<< HEAD
-			/* CS did not finished, keep waiting on its QID*/
-			mcs_data->stream_master_qid_map |=
-					fence->stream_master_qid_map;
-=======
 			/* CS did not finished, QID to wait on already stored */
->>>>>>> 754e0b0e
 			break;
 		case CS_WAIT_STATUS_COMPLETED:
 			/*
@@ -2459,11 +2453,6 @@
 			 * returns to user indicating CS completed before it finished
 			 * all of its mcs handling, to avoid race the next time the
 			 * user waits for mcs.
-<<<<<<< HEAD
-			 */
-			if (!fence->mcs_handling_done)
-				break;
-=======
 			 * note: when reaching this case fence is definitely not NULL
 			 *       but NULL check was added to overcome static analysis
 			 */
@@ -2477,7 +2466,6 @@
 				complete_all(&mcs_compl->completion);
 				break;
 			}
->>>>>>> 754e0b0e
 
 			mcs_data->completion_bitmap |= BIT(i);
 			/*
@@ -2867,24 +2855,14 @@
 }
 
 static int _hl_interrupt_wait_ioctl(struct hl_device *hdev, struct hl_ctx *ctx,
-<<<<<<< HEAD
-				u32 timeout_us, u64 user_address,
-				u64 target_value, u16 interrupt_offset,
-				enum hl_cs_wait_status *status,
-=======
 				struct hl_cb_mgr *cb_mgr, u64 timeout_us,
 				u64 cq_counters_handle,	u64 cq_counters_offset,
 				u64 target_value, struct hl_user_interrupt *interrupt,
 				u32 *status,
->>>>>>> 754e0b0e
 				u64 *timestamp)
 {
 	struct hl_user_pending_interrupt *pend;
 	unsigned long timeout, flags;
-<<<<<<< HEAD
-	u64 completion_value;
-=======
->>>>>>> 754e0b0e
 	long completion_rc;
 	struct hl_cb *cb;
 	int rc = 0;
@@ -3018,20 +2996,12 @@
 	}
 
 	if (completion_value >= target_value) {
-<<<<<<< HEAD
-		*status = CS_WAIT_STATUS_COMPLETED;
-		/* There was no interrupt, we assume the completion is now. */
-		pend->fence.timestamp = ktime_get();
-	} else
-		*status = CS_WAIT_STATUS_BUSY;
-=======
 		*status = HL_WAIT_CS_STATUS_COMPLETED;
 		/* There was no interrupt, we assume the completion is now. */
 		pend->fence.timestamp = ktime_get();
 	} else {
 		*status = HL_WAIT_CS_STATUS_BUSY;
 	}
->>>>>>> 754e0b0e
 
 	if (!timeout_us || (*status == HL_WAIT_CS_STATUS_COMPLETED))
 		goto remove_pending_user_interrupt;
@@ -3102,11 +3072,7 @@
 	struct asic_fixed_properties *prop;
 	struct hl_user_interrupt *interrupt;
 	union hl_wait_cs_args *args = data;
-<<<<<<< HEAD
-	enum hl_cs_wait_status status;
-=======
 	u32 status = HL_WAIT_CS_STATUS_BUSY;
->>>>>>> 754e0b0e
 	u64 timestamp;
 	int rc;
 
@@ -3143,14 +3109,8 @@
 	else
 		rc = _hl_interrupt_wait_ioctl_user_addr(hdev, hpriv->ctx,
 				args->in.interrupt_timeout_us, args->in.addr,
-<<<<<<< HEAD
-				args->in.target, interrupt_offset, &status,
-				&timestamp);
-
-=======
 				args->in.target, interrupt, &status,
 				&timestamp);
->>>>>>> 754e0b0e
 	if (rc) {
 		if (rc != -EINTR)
 			dev_err_ratelimited(hdev->dev,
@@ -3165,19 +3125,6 @@
 	if (timestamp) {
 		args->out.timestamp_nsec = timestamp;
 		args->out.flags |= HL_WAIT_CS_STATUS_FLAG_TIMESTAMP_VLD;
-<<<<<<< HEAD
-	}
-
-	switch (status) {
-	case CS_WAIT_STATUS_COMPLETED:
-		args->out.status = HL_WAIT_CS_STATUS_COMPLETED;
-		break;
-	case CS_WAIT_STATUS_BUSY:
-	default:
-		args->out.status = HL_WAIT_CS_STATUS_BUSY;
-		break;
-=======
->>>>>>> 754e0b0e
 	}
 
 	return 0;
