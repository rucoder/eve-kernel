// SPDX-License-Identifier: GPL-2.0-only
/*
 * Atmel Image Sensor Controller (ISC) driver
 *
 * Copyright (C) 2016 Atmel
 *
 * Author: Songjun Wu <songjun.wu@microchip.com>
 *
 * Sensor-->PFE-->WB-->CFA-->CC-->GAM-->CSC-->CBC-->SUB-->RLP-->DMA
 *
 * ISC video pipeline integrates the following submodules:
 * PFE: Parallel Front End to sample the camera sensor input stream
 *  WB: Programmable white balance in the Bayer domain
 * CFA: Color filter array interpolation module
 *  CC: Programmable color correction
 * GAM: Gamma correction
 * CSC: Programmable color space conversion
 * CBC: Contrast and Brightness control
 * SUB: This module performs YCbCr444 to YCbCr420 chrominance subsampling
 * RLP: This module performs rounding, range limiting
 *      and packing of the incoming data
 */

#include <linux/clk.h>
#include <linux/clkdev.h>
#include <linux/clk-provider.h>
#include <linux/delay.h>
#include <linux/interrupt.h>
#include <linux/math64.h>
#include <linux/module.h>
#include <linux/of.h>
#include <linux/of_graph.h>
#include <linux/platform_device.h>
#include <linux/pm_runtime.h>
#include <linux/regmap.h>
#include <linux/videodev2.h>

#include <media/v4l2-ctrls.h>
#include <media/v4l2-device.h>
#include <media/v4l2-event.h>
#include <media/v4l2-image-sizes.h>
#include <media/v4l2-ioctl.h>
#include <media/v4l2-fwnode.h>
#include <media/v4l2-subdev.h>
#include <media/videobuf2-dma-contig.h>

#include "atmel-isc-regs.h"

#define ATMEL_ISC_NAME		"atmel_isc"

#define ISC_MAX_SUPPORT_WIDTH   2592
#define ISC_MAX_SUPPORT_HEIGHT  1944

#define ISC_CLK_MAX_DIV		255

enum isc_clk_id {
	ISC_ISPCK = 0,
	ISC_MCK = 1,
};

struct isc_clk {
	struct clk_hw   hw;
	struct clk      *clk;
	struct regmap   *regmap;
	spinlock_t	lock;
	u8		id;
	u8		parent_id;
	u32		div;
	struct device	*dev;
};

#define to_isc_clk(hw) container_of(hw, struct isc_clk, hw)

struct isc_buffer {
	struct vb2_v4l2_buffer  vb;
	struct list_head	list;
};

struct isc_subdev_entity {
	struct v4l2_subdev		*sd;
	struct v4l2_async_subdev	*asd;
	struct v4l2_async_notifier      notifier;

	u32 pfe_cfg0;

	struct list_head list;
};

/*
 * struct isc_format - ISC media bus format information
			This structure represents the interface between the ISC
			and the sensor. It's the input format received by
			the ISC.
 * @fourcc:		Fourcc code for this format
 * @mbus_code:		V4L2 media bus format code.
 * @cfa_baycfg:		If this format is RAW BAYER, indicate the type of bayer.
			this is either BGBG, RGRG, etc.
 * @pfe_cfg0_bps:	Number of hardware data lines connected to the ISC
 */

struct isc_format {
	u32	fourcc;
	u32	mbus_code;
	u32	cfa_baycfg;

	bool	sd_support;
	u32	pfe_cfg0_bps;
};

/* Pipeline bitmap */
#define WB_ENABLE	BIT(0)
#define CFA_ENABLE	BIT(1)
#define CC_ENABLE	BIT(2)
#define GAM_ENABLE	BIT(3)
#define GAM_BENABLE	BIT(4)
#define GAM_GENABLE	BIT(5)
#define GAM_RENABLE	BIT(6)
#define CSC_ENABLE	BIT(7)
#define CBC_ENABLE	BIT(8)
#define SUB422_ENABLE	BIT(9)
#define SUB420_ENABLE	BIT(10)

#define GAM_ENABLES	(GAM_RENABLE | GAM_GENABLE | GAM_BENABLE | GAM_ENABLE)

/*
 * struct fmt_config - ISC format configuration and internal pipeline
			This structure represents the internal configuration
			of the ISC.
			It also holds the format that ISC will present to v4l2.
 * @sd_format:		Pointer to an isc_format struct that holds the sensor
			configuration.
 * @fourcc:		Fourcc code for this format.
 * @bpp:		Bytes per pixel in the current format.
 * @rlp_cfg_mode:	Configuration of the RLP (rounding, limiting packaging)
 * @dcfg_imode:		Configuration of the input of the DMA module
 * @dctrl_dview:	Configuration of the output of the DMA module
 * @bits_pipeline:	Configuration of the pipeline, which modules are enabled
 */
struct fmt_config {
	struct isc_format	*sd_format;

	u32			fourcc;
	u8			bpp;
<<<<<<< HEAD

	u32			rlp_cfg_mode;
	u32			dcfg_imode;
	u32			dctrl_dview;

=======

	u32			rlp_cfg_mode;
	u32			dcfg_imode;
	u32			dctrl_dview;

>>>>>>> 4b972a01
	u32			bits_pipeline;
};

#define HIST_ENTRIES		512
#define HIST_BAYER		(ISC_HIS_CFG_MODE_B + 1)

enum{
	HIST_INIT = 0,
	HIST_ENABLED,
	HIST_DISABLED,
};

struct isc_ctrls {
	struct v4l2_ctrl_handler handler;

	u32 brightness;
	u32 contrast;
	u8 gamma_index;
	u8 awb;

	u32 r_gain;
	u32 b_gain;

	u32 hist_entry[HIST_ENTRIES];
	u32 hist_count[HIST_BAYER];
	u8 hist_id;
	u8 hist_stat;
};

#define ISC_PIPE_LINE_NODE_NUM	11

struct isc_device {
	struct regmap		*regmap;
	struct clk		*hclock;
	struct clk		*ispck;
	struct isc_clk		isc_clks[2];

	struct device		*dev;
	struct v4l2_device	v4l2_dev;
	struct video_device	video_dev;

	struct vb2_queue	vb2_vidq;
	spinlock_t		dma_queue_lock;
	struct list_head	dma_queue;
	struct isc_buffer	*cur_frm;
	unsigned int		sequence;
	bool			stop;
	struct completion	comp;

	struct v4l2_format	fmt;
	struct isc_format	**user_formats;
	unsigned int		num_user_formats;

	struct fmt_config	config;
	struct fmt_config	try_config;

	struct isc_ctrls	ctrls;
	struct work_struct	awb_work;

	struct mutex		lock;

	struct regmap_field	*pipeline[ISC_PIPE_LINE_NODE_NUM];

	struct isc_subdev_entity	*current_subdev;
	struct list_head		subdev_entities;
};

/* This is a list of the formats that the ISC can *output* */
static struct isc_format controller_formats[] = {
	{
		.fourcc		= V4L2_PIX_FMT_ARGB444,
	},
	{
		.fourcc		= V4L2_PIX_FMT_ARGB555,
	},
	{
		.fourcc		= V4L2_PIX_FMT_RGB565,
	},
	{
		.fourcc		= V4L2_PIX_FMT_ABGR32,
	},
	{
		.fourcc		= V4L2_PIX_FMT_XBGR32,
	},
	{
		.fourcc		= V4L2_PIX_FMT_YUV420,
	},
	{
		.fourcc		= V4L2_PIX_FMT_YUYV,
	},
	{
		.fourcc		= V4L2_PIX_FMT_YUV422P,
	},
	{
		.fourcc		= V4L2_PIX_FMT_GREY,
	},
};

/* This is a list of formats that the ISC can receive as *input* */
static struct isc_format formats_list[] = {
	{
		.fourcc		= V4L2_PIX_FMT_SBGGR8,
		.mbus_code	= MEDIA_BUS_FMT_SBGGR8_1X8,
		.pfe_cfg0_bps	= ISC_PFE_CFG0_BPS_EIGHT,
		.cfa_baycfg	= ISC_BAY_CFG_BGBG,
	},
	{
		.fourcc		= V4L2_PIX_FMT_SGBRG8,
		.mbus_code	= MEDIA_BUS_FMT_SGBRG8_1X8,
		.pfe_cfg0_bps	= ISC_PFE_CFG0_BPS_EIGHT,
		.cfa_baycfg	= ISC_BAY_CFG_GBGB,
	},
	{
		.fourcc		= V4L2_PIX_FMT_SGRBG8,
		.mbus_code	= MEDIA_BUS_FMT_SGRBG8_1X8,
		.pfe_cfg0_bps	= ISC_PFE_CFG0_BPS_EIGHT,
		.cfa_baycfg	= ISC_BAY_CFG_GRGR,
	},
	{
		.fourcc		= V4L2_PIX_FMT_SRGGB8,
		.mbus_code	= MEDIA_BUS_FMT_SRGGB8_1X8,
		.pfe_cfg0_bps	= ISC_PFE_CFG0_BPS_EIGHT,
		.cfa_baycfg	= ISC_BAY_CFG_RGRG,
	},
	{
		.fourcc		= V4L2_PIX_FMT_SBGGR10,
		.mbus_code	= MEDIA_BUS_FMT_SBGGR10_1X10,
		.pfe_cfg0_bps	= ISC_PFG_CFG0_BPS_TEN,
		.cfa_baycfg	= ISC_BAY_CFG_RGRG,
	},
	{
		.fourcc		= V4L2_PIX_FMT_SGBRG10,
		.mbus_code	= MEDIA_BUS_FMT_SGBRG10_1X10,
		.pfe_cfg0_bps	= ISC_PFG_CFG0_BPS_TEN,
		.cfa_baycfg	= ISC_BAY_CFG_GBGB,
	},
	{
		.fourcc		= V4L2_PIX_FMT_SGRBG10,
		.mbus_code	= MEDIA_BUS_FMT_SGRBG10_1X10,
		.pfe_cfg0_bps	= ISC_PFG_CFG0_BPS_TEN,
		.cfa_baycfg	= ISC_BAY_CFG_GRGR,
	},
	{
		.fourcc		= V4L2_PIX_FMT_SRGGB10,
		.mbus_code	= MEDIA_BUS_FMT_SRGGB10_1X10,
		.pfe_cfg0_bps	= ISC_PFG_CFG0_BPS_TEN,
		.cfa_baycfg	= ISC_BAY_CFG_RGRG,
	},
	{
		.fourcc		= V4L2_PIX_FMT_SBGGR12,
		.mbus_code	= MEDIA_BUS_FMT_SBGGR12_1X12,
		.pfe_cfg0_bps	= ISC_PFG_CFG0_BPS_TWELVE,
		.cfa_baycfg	= ISC_BAY_CFG_BGBG,
	},
	{
		.fourcc		= V4L2_PIX_FMT_SGBRG12,
		.mbus_code	= MEDIA_BUS_FMT_SGBRG12_1X12,
		.pfe_cfg0_bps	= ISC_PFG_CFG0_BPS_TWELVE,
		.cfa_baycfg	= ISC_BAY_CFG_GBGB,
	},
	{
		.fourcc		= V4L2_PIX_FMT_SGRBG12,
		.mbus_code	= MEDIA_BUS_FMT_SGRBG12_1X12,
		.pfe_cfg0_bps	= ISC_PFG_CFG0_BPS_TWELVE,
		.cfa_baycfg	= ISC_BAY_CFG_GRGR,
	},
	{
		.fourcc		= V4L2_PIX_FMT_SRGGB12,
		.mbus_code	= MEDIA_BUS_FMT_SRGGB12_1X12,
		.pfe_cfg0_bps	= ISC_PFG_CFG0_BPS_TWELVE,
		.cfa_baycfg	= ISC_BAY_CFG_RGRG,
	},
	{
		.fourcc		= V4L2_PIX_FMT_GREY,
		.mbus_code	= MEDIA_BUS_FMT_Y8_1X8,
		.pfe_cfg0_bps	= ISC_PFE_CFG0_BPS_EIGHT,
	},
	{
		.fourcc		= V4L2_PIX_FMT_YUYV,
		.mbus_code	= MEDIA_BUS_FMT_YUYV8_2X8,
		.pfe_cfg0_bps	= ISC_PFE_CFG0_BPS_EIGHT,
	},
	{
		.fourcc		= V4L2_PIX_FMT_RGB565,
		.mbus_code	= MEDIA_BUS_FMT_RGB565_2X8_LE,
		.pfe_cfg0_bps	= ISC_PFE_CFG0_BPS_EIGHT,
	},
};

#define GAMMA_MAX	2
#define GAMMA_ENTRIES	64

/* Gamma table with gamma 1/2.2 */
static const u32 isc_gamma_table[GAMMA_MAX + 1][GAMMA_ENTRIES] = {
	/* 0 --> gamma 1/1.8 */
	{      0x65,  0x66002F,  0x950025,  0xBB0020,  0xDB001D,  0xF8001A,
	  0x1130018, 0x12B0017, 0x1420016, 0x1580014, 0x16D0013, 0x1810012,
	  0x1940012, 0x1A60012, 0x1B80011, 0x1C90010, 0x1DA0010, 0x1EA000F,
	  0x1FA000F, 0x209000F, 0x218000F, 0x227000E, 0x235000E, 0x243000E,
	  0x251000E, 0x25F000D, 0x26C000D, 0x279000D, 0x286000D, 0x293000C,
	  0x2A0000C, 0x2AC000C, 0x2B8000C, 0x2C4000C, 0x2D0000B, 0x2DC000B,
	  0x2E7000B, 0x2F3000B, 0x2FE000B, 0x309000B, 0x314000B, 0x31F000A,
	  0x32A000A, 0x334000B, 0x33F000A, 0x349000A, 0x354000A, 0x35E000A,
	  0x368000A, 0x372000A, 0x37C000A, 0x386000A, 0x3900009, 0x399000A,
	  0x3A30009, 0x3AD0009, 0x3B60009, 0x3BF000A, 0x3C90009, 0x3D20009,
	  0x3DB0009, 0x3E40009, 0x3ED0009, 0x3F60009 },

	/* 1 --> gamma 1/2 */
	{      0x7F,  0x800034,  0xB50028,  0xDE0021, 0x100001E, 0x11E001B,
	  0x1390019, 0x1520017, 0x16A0015, 0x1800014, 0x1940014, 0x1A80013,
	  0x1BB0012, 0x1CD0011, 0x1DF0010, 0x1EF0010, 0x200000F, 0x20F000F,
	  0x21F000E, 0x22D000F, 0x23C000E, 0x24A000E, 0x258000D, 0x265000D,
	  0x273000C, 0x27F000D, 0x28C000C, 0x299000C, 0x2A5000C, 0x2B1000B,
	  0x2BC000C, 0x2C8000B, 0x2D3000C, 0x2DF000B, 0x2EA000A, 0x2F5000A,
	  0x2FF000B, 0x30A000A, 0x314000B, 0x31F000A, 0x329000A, 0x333000A,
	  0x33D0009, 0x3470009, 0x350000A, 0x35A0009, 0x363000A, 0x36D0009,
	  0x3760009, 0x37F0009, 0x3880009, 0x3910009, 0x39A0009, 0x3A30009,
	  0x3AC0008, 0x3B40009, 0x3BD0008, 0x3C60008, 0x3CE0008, 0x3D60009,
	  0x3DF0008, 0x3E70008, 0x3EF0008, 0x3F70008 },

	/* 2 --> gamma 1/2.2 */
	{      0x99,  0x9B0038,  0xD4002A,  0xFF0023, 0x122001F, 0x141001B,
	  0x15D0019, 0x1760017, 0x18E0015, 0x1A30015, 0x1B80013, 0x1CC0012,
	  0x1DE0011, 0x1F00010, 0x2010010, 0x2110010, 0x221000F, 0x230000F,
	  0x23F000E, 0x24D000E, 0x25B000D, 0x269000C, 0x276000C, 0x283000C,
	  0x28F000C, 0x29B000C, 0x2A7000C, 0x2B3000B, 0x2BF000B, 0x2CA000B,
	  0x2D5000B, 0x2E0000A, 0x2EB000A, 0x2F5000A, 0x2FF000A, 0x30A000A,
	  0x3140009, 0x31E0009, 0x327000A, 0x3310009, 0x33A0009, 0x3440009,
	  0x34D0009, 0x3560009, 0x35F0009, 0x3680008, 0x3710008, 0x3790009,
	  0x3820008, 0x38A0008, 0x3930008, 0x39B0008, 0x3A30008, 0x3AB0008,
	  0x3B30008, 0x3BB0008, 0x3C30008, 0x3CB0007, 0x3D20008, 0x3DA0007,
	  0x3E20007, 0x3E90007, 0x3F00008, 0x3F80007 },
};

#define ISC_IS_FORMAT_RAW(mbus_code) \
	(((mbus_code) & 0xf000) == 0x3000)

static unsigned int debug;
module_param(debug, int, 0644);
MODULE_PARM_DESC(debug, "debug level (0-2)");

static unsigned int sensor_preferred = 1;
module_param(sensor_preferred, uint, 0644);
MODULE_PARM_DESC(sensor_preferred,
		 "Sensor is preferred to output the specified format (1-on 0-off), default 1");

static int isc_wait_clk_stable(struct clk_hw *hw)
{
	struct isc_clk *isc_clk = to_isc_clk(hw);
	struct regmap *regmap = isc_clk->regmap;
	unsigned long timeout = jiffies + usecs_to_jiffies(1000);
	unsigned int status;

	while (time_before(jiffies, timeout)) {
		regmap_read(regmap, ISC_CLKSR, &status);
		if (!(status & ISC_CLKSR_SIP))
			return 0;

		usleep_range(10, 250);
	}

	return -ETIMEDOUT;
}

static int isc_clk_prepare(struct clk_hw *hw)
{
	struct isc_clk *isc_clk = to_isc_clk(hw);

	if (isc_clk->id == ISC_ISPCK)
		pm_runtime_get_sync(isc_clk->dev);

	return isc_wait_clk_stable(hw);
}

static void isc_clk_unprepare(struct clk_hw *hw)
{
	struct isc_clk *isc_clk = to_isc_clk(hw);

	isc_wait_clk_stable(hw);

	if (isc_clk->id == ISC_ISPCK)
		pm_runtime_put_sync(isc_clk->dev);
}

static int isc_clk_enable(struct clk_hw *hw)
{
	struct isc_clk *isc_clk = to_isc_clk(hw);
	u32 id = isc_clk->id;
	struct regmap *regmap = isc_clk->regmap;
	unsigned long flags;
	unsigned int status;

	dev_dbg(isc_clk->dev, "ISC CLK: %s, div = %d, parent id = %d\n",
		__func__, isc_clk->div, isc_clk->parent_id);

	spin_lock_irqsave(&isc_clk->lock, flags);
	regmap_update_bits(regmap, ISC_CLKCFG,
			   ISC_CLKCFG_DIV_MASK(id) | ISC_CLKCFG_SEL_MASK(id),
			   (isc_clk->div << ISC_CLKCFG_DIV_SHIFT(id)) |
			   (isc_clk->parent_id << ISC_CLKCFG_SEL_SHIFT(id)));

	regmap_write(regmap, ISC_CLKEN, ISC_CLK(id));
	spin_unlock_irqrestore(&isc_clk->lock, flags);

	regmap_read(regmap, ISC_CLKSR, &status);
	if (status & ISC_CLK(id))
		return 0;
	else
		return -EINVAL;
}

static void isc_clk_disable(struct clk_hw *hw)
{
	struct isc_clk *isc_clk = to_isc_clk(hw);
	u32 id = isc_clk->id;
	unsigned long flags;

	spin_lock_irqsave(&isc_clk->lock, flags);
	regmap_write(isc_clk->regmap, ISC_CLKDIS, ISC_CLK(id));
	spin_unlock_irqrestore(&isc_clk->lock, flags);
}

static int isc_clk_is_enabled(struct clk_hw *hw)
{
	struct isc_clk *isc_clk = to_isc_clk(hw);
	u32 status;

	if (isc_clk->id == ISC_ISPCK)
		pm_runtime_get_sync(isc_clk->dev);

	regmap_read(isc_clk->regmap, ISC_CLKSR, &status);

	if (isc_clk->id == ISC_ISPCK)
		pm_runtime_put_sync(isc_clk->dev);

	return status & ISC_CLK(isc_clk->id) ? 1 : 0;
}

static unsigned long
isc_clk_recalc_rate(struct clk_hw *hw, unsigned long parent_rate)
{
	struct isc_clk *isc_clk = to_isc_clk(hw);

	return DIV_ROUND_CLOSEST(parent_rate, isc_clk->div + 1);
}

static int isc_clk_determine_rate(struct clk_hw *hw,
				   struct clk_rate_request *req)
{
	struct isc_clk *isc_clk = to_isc_clk(hw);
	long best_rate = -EINVAL;
	int best_diff = -1;
	unsigned int i, div;

	for (i = 0; i < clk_hw_get_num_parents(hw); i++) {
		struct clk_hw *parent;
		unsigned long parent_rate;

		parent = clk_hw_get_parent_by_index(hw, i);
		if (!parent)
			continue;

		parent_rate = clk_hw_get_rate(parent);
		if (!parent_rate)
			continue;

		for (div = 1; div < ISC_CLK_MAX_DIV + 2; div++) {
			unsigned long rate;
			int diff;

			rate = DIV_ROUND_CLOSEST(parent_rate, div);
			diff = abs(req->rate - rate);

			if (best_diff < 0 || best_diff > diff) {
				best_rate = rate;
				best_diff = diff;
				req->best_parent_rate = parent_rate;
				req->best_parent_hw = parent;
			}

			if (!best_diff || rate < req->rate)
				break;
		}

		if (!best_diff)
			break;
	}

	dev_dbg(isc_clk->dev,
		"ISC CLK: %s, best_rate = %ld, parent clk: %s @ %ld\n",
		__func__, best_rate,
		__clk_get_name((req->best_parent_hw)->clk),
		req->best_parent_rate);

	if (best_rate < 0)
		return best_rate;

	req->rate = best_rate;

	return 0;
}

static int isc_clk_set_parent(struct clk_hw *hw, u8 index)
{
	struct isc_clk *isc_clk = to_isc_clk(hw);

	if (index >= clk_hw_get_num_parents(hw))
		return -EINVAL;

	isc_clk->parent_id = index;

	return 0;
}

static u8 isc_clk_get_parent(struct clk_hw *hw)
{
	struct isc_clk *isc_clk = to_isc_clk(hw);

	return isc_clk->parent_id;
}

static int isc_clk_set_rate(struct clk_hw *hw,
			     unsigned long rate,
			     unsigned long parent_rate)
{
	struct isc_clk *isc_clk = to_isc_clk(hw);
	u32 div;

	if (!rate)
		return -EINVAL;

	div = DIV_ROUND_CLOSEST(parent_rate, rate);
	if (div > (ISC_CLK_MAX_DIV + 1) || !div)
		return -EINVAL;

	isc_clk->div = div - 1;

	return 0;
}

static const struct clk_ops isc_clk_ops = {
	.prepare	= isc_clk_prepare,
	.unprepare	= isc_clk_unprepare,
	.enable		= isc_clk_enable,
	.disable	= isc_clk_disable,
	.is_enabled	= isc_clk_is_enabled,
	.recalc_rate	= isc_clk_recalc_rate,
	.determine_rate	= isc_clk_determine_rate,
	.set_parent	= isc_clk_set_parent,
	.get_parent	= isc_clk_get_parent,
	.set_rate	= isc_clk_set_rate,
};

static int isc_clk_register(struct isc_device *isc, unsigned int id)
{
	struct regmap *regmap = isc->regmap;
	struct device_node *np = isc->dev->of_node;
	struct isc_clk *isc_clk;
	struct clk_init_data init;
	const char *clk_name = np->name;
	const char *parent_names[3];
	int num_parents;

	num_parents = of_clk_get_parent_count(np);
	if (num_parents < 1 || num_parents > 3)
		return -EINVAL;

	if (num_parents > 2 && id == ISC_ISPCK)
		num_parents = 2;

	of_clk_parent_fill(np, parent_names, num_parents);

	if (id == ISC_MCK)
		of_property_read_string(np, "clock-output-names", &clk_name);
	else
		clk_name = "isc-ispck";

	init.parent_names	= parent_names;
	init.num_parents	= num_parents;
	init.name		= clk_name;
	init.ops		= &isc_clk_ops;
	init.flags		= CLK_SET_RATE_GATE | CLK_SET_PARENT_GATE;

	isc_clk = &isc->isc_clks[id];
	isc_clk->hw.init	= &init;
	isc_clk->regmap		= regmap;
	isc_clk->id		= id;
	isc_clk->dev		= isc->dev;
	spin_lock_init(&isc_clk->lock);

	isc_clk->clk = clk_register(isc->dev, &isc_clk->hw);
	if (IS_ERR(isc_clk->clk)) {
		dev_err(isc->dev, "%s: clock register fail\n", clk_name);
		return PTR_ERR(isc_clk->clk);
	} else if (id == ISC_MCK)
		of_clk_add_provider(np, of_clk_src_simple_get, isc_clk->clk);

	return 0;
}

static int isc_clk_init(struct isc_device *isc)
{
	unsigned int i;
	int ret;

	for (i = 0; i < ARRAY_SIZE(isc->isc_clks); i++)
		isc->isc_clks[i].clk = ERR_PTR(-EINVAL);

	for (i = 0; i < ARRAY_SIZE(isc->isc_clks); i++) {
		ret = isc_clk_register(isc, i);
		if (ret)
			return ret;
	}

	return 0;
}

static void isc_clk_cleanup(struct isc_device *isc)
{
	unsigned int i;

	of_clk_del_provider(isc->dev->of_node);

	for (i = 0; i < ARRAY_SIZE(isc->isc_clks); i++) {
		struct isc_clk *isc_clk = &isc->isc_clks[i];

		if (!IS_ERR(isc_clk->clk))
			clk_unregister(isc_clk->clk);
	}
}

static int isc_queue_setup(struct vb2_queue *vq,
			    unsigned int *nbuffers, unsigned int *nplanes,
			    unsigned int sizes[], struct device *alloc_devs[])
{
	struct isc_device *isc = vb2_get_drv_priv(vq);
	unsigned int size = isc->fmt.fmt.pix.sizeimage;

	if (*nplanes)
		return sizes[0] < size ? -EINVAL : 0;

	*nplanes = 1;
	sizes[0] = size;

	return 0;
}

static int isc_buffer_prepare(struct vb2_buffer *vb)
{
	struct vb2_v4l2_buffer *vbuf = to_vb2_v4l2_buffer(vb);
	struct isc_device *isc = vb2_get_drv_priv(vb->vb2_queue);
	unsigned long size = isc->fmt.fmt.pix.sizeimage;

	if (vb2_plane_size(vb, 0) < size) {
		v4l2_err(&isc->v4l2_dev, "buffer too small (%lu < %lu)\n",
			 vb2_plane_size(vb, 0), size);
		return -EINVAL;
	}

	vb2_set_plane_payload(vb, 0, size);

	vbuf->field = isc->fmt.fmt.pix.field;

	return 0;
}

static void isc_start_dma(struct isc_device *isc)
{
	struct regmap *regmap = isc->regmap;
	u32 sizeimage = isc->fmt.fmt.pix.sizeimage;
	u32 dctrl_dview;
	dma_addr_t addr0;
	u32 h, w;

	h = isc->fmt.fmt.pix.height;
	w = isc->fmt.fmt.pix.width;

	/*
	 * In case the sensor is not RAW, it will output a pixel (12-16 bits)
	 * with two samples on the ISC Data bus (which is 8-12)
	 * ISC will count each sample, so, we need to multiply these values
	 * by two, to get the real number of samples for the required pixels.
	 */
	if (!ISC_IS_FORMAT_RAW(isc->config.sd_format->mbus_code)) {
		h <<= 1;
		w <<= 1;
	}

	/*
	 * We limit the column/row count that the ISC will output according
	 * to the configured resolution that we want.
	 * This will avoid the situation where the sensor is misconfigured,
	 * sending more data, and the ISC will just take it and DMA to memory,
	 * causing corruption.
	 */
	regmap_write(regmap, ISC_PFE_CFG1,
		     (ISC_PFE_CFG1_COLMIN(0) & ISC_PFE_CFG1_COLMIN_MASK) |
		     (ISC_PFE_CFG1_COLMAX(w - 1) & ISC_PFE_CFG1_COLMAX_MASK));

	regmap_write(regmap, ISC_PFE_CFG2,
		     (ISC_PFE_CFG2_ROWMIN(0) & ISC_PFE_CFG2_ROWMIN_MASK) |
		     (ISC_PFE_CFG2_ROWMAX(h - 1) & ISC_PFE_CFG2_ROWMAX_MASK));

	regmap_update_bits(regmap, ISC_PFE_CFG0,
			   ISC_PFE_CFG0_COLEN | ISC_PFE_CFG0_ROWEN,
			   ISC_PFE_CFG0_COLEN | ISC_PFE_CFG0_ROWEN);

	addr0 = vb2_dma_contig_plane_dma_addr(&isc->cur_frm->vb.vb2_buf, 0);
	regmap_write(regmap, ISC_DAD0, addr0);

	switch (isc->config.fourcc) {
	case V4L2_PIX_FMT_YUV420:
		regmap_write(regmap, ISC_DAD1, addr0 + (sizeimage * 2) / 3);
		regmap_write(regmap, ISC_DAD2, addr0 + (sizeimage * 5) / 6);
		break;
	case V4L2_PIX_FMT_YUV422P:
		regmap_write(regmap, ISC_DAD1, addr0 + sizeimage / 2);
		regmap_write(regmap, ISC_DAD2, addr0 + (sizeimage * 3) / 4);
		break;
	default:
		break;
	}

	dctrl_dview = isc->config.dctrl_dview;

	regmap_write(regmap, ISC_DCTRL, dctrl_dview | ISC_DCTRL_IE_IS);
	regmap_write(regmap, ISC_CTRLEN, ISC_CTRL_CAPTURE);
}

static void isc_set_pipeline(struct isc_device *isc, u32 pipeline)
{
	struct regmap *regmap = isc->regmap;
	struct isc_ctrls *ctrls = &isc->ctrls;
	u32 val, bay_cfg;
	const u32 *gamma;
	unsigned int i;

	/* WB-->CFA-->CC-->GAM-->CSC-->CBC-->SUB422-->SUB420 */
	for (i = 0; i < ISC_PIPE_LINE_NODE_NUM; i++) {
		val = pipeline & BIT(i) ? 1 : 0;
		regmap_field_write(isc->pipeline[i], val);
	}

	if (!pipeline)
		return;

	bay_cfg = isc->config.sd_format->cfa_baycfg;

	regmap_write(regmap, ISC_WB_CFG, bay_cfg);
	regmap_write(regmap, ISC_WB_O_RGR, 0x0);
	regmap_write(regmap, ISC_WB_O_BGR, 0x0);
	regmap_write(regmap, ISC_WB_G_RGR, ctrls->r_gain | (0x1 << 25));
	regmap_write(regmap, ISC_WB_G_BGR, ctrls->b_gain | (0x1 << 25));

	regmap_write(regmap, ISC_CFA_CFG, bay_cfg | ISC_CFA_CFG_EITPOL);

	gamma = &isc_gamma_table[ctrls->gamma_index][0];
	regmap_bulk_write(regmap, ISC_GAM_BENTRY, gamma, GAMMA_ENTRIES);
	regmap_bulk_write(regmap, ISC_GAM_GENTRY, gamma, GAMMA_ENTRIES);
	regmap_bulk_write(regmap, ISC_GAM_RENTRY, gamma, GAMMA_ENTRIES);

	/* Convert RGB to YUV */
	regmap_write(regmap, ISC_CSC_YR_YG, 0x42 | (0x81 << 16));
	regmap_write(regmap, ISC_CSC_YB_OY, 0x19 | (0x10 << 16));
	regmap_write(regmap, ISC_CSC_CBR_CBG, 0xFDA | (0xFB6 << 16));
	regmap_write(regmap, ISC_CSC_CBB_OCB, 0x70 | (0x80 << 16));
	regmap_write(regmap, ISC_CSC_CRR_CRG, 0x70 | (0xFA2 << 16));
	regmap_write(regmap, ISC_CSC_CRB_OCR, 0xFEE | (0x80 << 16));

	regmap_write(regmap, ISC_CBC_BRIGHT, ctrls->brightness);
	regmap_write(regmap, ISC_CBC_CONTRAST, ctrls->contrast);
}

static int isc_update_profile(struct isc_device *isc)
{
	struct regmap *regmap = isc->regmap;
	u32 sr;
	int counter = 100;

	regmap_write(regmap, ISC_CTRLEN, ISC_CTRL_UPPRO);

	regmap_read(regmap, ISC_CTRLSR, &sr);
	while ((sr & ISC_CTRL_UPPRO) && counter--) {
		usleep_range(1000, 2000);
		regmap_read(regmap, ISC_CTRLSR, &sr);
	}

	if (counter < 0) {
		v4l2_warn(&isc->v4l2_dev, "Time out to update profile\n");
		return -ETIMEDOUT;
	}

	return 0;
}

static void isc_set_histogram(struct isc_device *isc, bool enable)
{
	struct regmap *regmap = isc->regmap;
	struct isc_ctrls *ctrls = &isc->ctrls;

	if (enable) {
		regmap_write(regmap, ISC_HIS_CFG,
			     ISC_HIS_CFG_MODE_R |
			     (isc->config.sd_format->cfa_baycfg
					<< ISC_HIS_CFG_BAYSEL_SHIFT) |
					ISC_HIS_CFG_RAR);
		regmap_write(regmap, ISC_HIS_CTRL, ISC_HIS_CTRL_EN);
		regmap_write(regmap, ISC_INTEN, ISC_INT_HISDONE);
		ctrls->hist_id = ISC_HIS_CFG_MODE_R;
		isc_update_profile(isc);
		regmap_write(regmap, ISC_CTRLEN, ISC_CTRL_HISREQ);

		ctrls->hist_stat = HIST_ENABLED;
	} else {
		regmap_write(regmap, ISC_INTDIS, ISC_INT_HISDONE);
		regmap_write(regmap, ISC_HIS_CTRL, ISC_HIS_CTRL_DIS);

		ctrls->hist_stat = HIST_DISABLED;
	}
}

static int isc_configure(struct isc_device *isc)
{
	struct regmap *regmap = isc->regmap;
	u32 pfe_cfg0, rlp_mode, dcfg, mask, pipeline;
	struct isc_subdev_entity *subdev = isc->current_subdev;

	pfe_cfg0 = isc->config.sd_format->pfe_cfg0_bps;
	rlp_mode = isc->config.rlp_cfg_mode;
	pipeline = isc->config.bits_pipeline;

	dcfg = isc->config.dcfg_imode |
		       ISC_DCFG_YMBSIZE_BEATS8 | ISC_DCFG_CMBSIZE_BEATS8;

	pfe_cfg0  |= subdev->pfe_cfg0 | ISC_PFE_CFG0_MODE_PROGRESSIVE;
	mask = ISC_PFE_CFG0_BPS_MASK | ISC_PFE_CFG0_HPOL_LOW |
	       ISC_PFE_CFG0_VPOL_LOW | ISC_PFE_CFG0_PPOL_LOW |
	       ISC_PFE_CFG0_MODE_MASK | ISC_PFE_CFG0_CCIR_CRC |
		   ISC_PFE_CFG0_CCIR656;

	regmap_update_bits(regmap, ISC_PFE_CFG0, mask, pfe_cfg0);

	regmap_update_bits(regmap, ISC_RLP_CFG, ISC_RLP_CFG_MODE_MASK,
			   rlp_mode);

	regmap_write(regmap, ISC_DCFG, dcfg);

	/* Set the pipeline */
	isc_set_pipeline(isc, pipeline);

	/*
	 * The current implemented histogram is available for RAW R, B, GB
	 * channels. We need to check if sensor is outputting RAW BAYER
	 */
	if (isc->ctrls.awb &&
	    ISC_IS_FORMAT_RAW(isc->config.sd_format->mbus_code))
		isc_set_histogram(isc, true);
	else
		isc_set_histogram(isc, false);

	/* Update profile */
	return isc_update_profile(isc);
}

static int isc_start_streaming(struct vb2_queue *vq, unsigned int count)
{
	struct isc_device *isc = vb2_get_drv_priv(vq);
	struct regmap *regmap = isc->regmap;
	struct isc_buffer *buf;
	unsigned long flags;
	int ret;

	/* Enable stream on the sub device */
	ret = v4l2_subdev_call(isc->current_subdev->sd, video, s_stream, 1);
	if (ret && ret != -ENOIOCTLCMD) {
		v4l2_err(&isc->v4l2_dev, "stream on failed in subdev %d\n",
			 ret);
		goto err_start_stream;
	}

	pm_runtime_get_sync(isc->dev);

	ret = isc_configure(isc);
	if (unlikely(ret))
		goto err_configure;

	/* Enable DMA interrupt */
	regmap_write(regmap, ISC_INTEN, ISC_INT_DDONE);

	spin_lock_irqsave(&isc->dma_queue_lock, flags);

	isc->sequence = 0;
	isc->stop = false;
	reinit_completion(&isc->comp);

	isc->cur_frm = list_first_entry(&isc->dma_queue,
					struct isc_buffer, list);
	list_del(&isc->cur_frm->list);

	isc_start_dma(isc);

	spin_unlock_irqrestore(&isc->dma_queue_lock, flags);

	return 0;

err_configure:
	pm_runtime_put_sync(isc->dev);

	v4l2_subdev_call(isc->current_subdev->sd, video, s_stream, 0);

err_start_stream:
	spin_lock_irqsave(&isc->dma_queue_lock, flags);
	list_for_each_entry(buf, &isc->dma_queue, list)
		vb2_buffer_done(&buf->vb.vb2_buf, VB2_BUF_STATE_QUEUED);
	INIT_LIST_HEAD(&isc->dma_queue);
	spin_unlock_irqrestore(&isc->dma_queue_lock, flags);

	return ret;
}

static void isc_stop_streaming(struct vb2_queue *vq)
{
	struct isc_device *isc = vb2_get_drv_priv(vq);
	unsigned long flags;
	struct isc_buffer *buf;
	int ret;

	isc->stop = true;

	/* Wait until the end of the current frame */
	if (isc->cur_frm && !wait_for_completion_timeout(&isc->comp, 5 * HZ))
		v4l2_err(&isc->v4l2_dev,
			 "Timeout waiting for end of the capture\n");

	/* Disable DMA interrupt */
	regmap_write(isc->regmap, ISC_INTDIS, ISC_INT_DDONE);

	pm_runtime_put_sync(isc->dev);

	/* Disable stream on the sub device */
	ret = v4l2_subdev_call(isc->current_subdev->sd, video, s_stream, 0);
	if (ret && ret != -ENOIOCTLCMD)
		v4l2_err(&isc->v4l2_dev, "stream off failed in subdev\n");

	/* Release all active buffers */
	spin_lock_irqsave(&isc->dma_queue_lock, flags);
	if (unlikely(isc->cur_frm)) {
		vb2_buffer_done(&isc->cur_frm->vb.vb2_buf,
				VB2_BUF_STATE_ERROR);
		isc->cur_frm = NULL;
	}
	list_for_each_entry(buf, &isc->dma_queue, list)
		vb2_buffer_done(&buf->vb.vb2_buf, VB2_BUF_STATE_ERROR);
	INIT_LIST_HEAD(&isc->dma_queue);
	spin_unlock_irqrestore(&isc->dma_queue_lock, flags);
}

static void isc_buffer_queue(struct vb2_buffer *vb)
{
	struct vb2_v4l2_buffer *vbuf = to_vb2_v4l2_buffer(vb);
	struct isc_buffer *buf = container_of(vbuf, struct isc_buffer, vb);
	struct isc_device *isc = vb2_get_drv_priv(vb->vb2_queue);
	unsigned long flags;

	spin_lock_irqsave(&isc->dma_queue_lock, flags);
	if (!isc->cur_frm && list_empty(&isc->dma_queue) &&
		vb2_is_streaming(vb->vb2_queue)) {
		isc->cur_frm = buf;
		isc_start_dma(isc);
	} else
		list_add_tail(&buf->list, &isc->dma_queue);
	spin_unlock_irqrestore(&isc->dma_queue_lock, flags);
}

static struct isc_format *find_format_by_fourcc(struct isc_device *isc,
						 unsigned int fourcc)
{
	unsigned int num_formats = isc->num_user_formats;
	struct isc_format *fmt;
	unsigned int i;

	for (i = 0; i < num_formats; i++) {
		fmt = isc->user_formats[i];
		if (fmt->fourcc == fourcc)
			return fmt;
	}

	return NULL;
}

static const struct vb2_ops isc_vb2_ops = {
	.queue_setup		= isc_queue_setup,
	.wait_prepare		= vb2_ops_wait_prepare,
	.wait_finish		= vb2_ops_wait_finish,
	.buf_prepare		= isc_buffer_prepare,
	.start_streaming	= isc_start_streaming,
	.stop_streaming		= isc_stop_streaming,
	.buf_queue		= isc_buffer_queue,
};

static int isc_querycap(struct file *file, void *priv,
			 struct v4l2_capability *cap)
{
	struct isc_device *isc = video_drvdata(file);

	strscpy(cap->driver, ATMEL_ISC_NAME, sizeof(cap->driver));
	strscpy(cap->card, "Atmel Image Sensor Controller", sizeof(cap->card));
	snprintf(cap->bus_info, sizeof(cap->bus_info),
		 "platform:%s", isc->v4l2_dev.name);

	return 0;
}

static int isc_enum_fmt_vid_cap(struct file *file, void *priv,
				 struct v4l2_fmtdesc *f)
{
	u32 index = f->index;
	u32 i, supported_index;

	if (index < ARRAY_SIZE(controller_formats)) {
		f->pixelformat = controller_formats[index].fourcc;
		return 0;
	}

	index -= ARRAY_SIZE(controller_formats);

	i = 0;
	supported_index = 0;

	for (i = 0; i < ARRAY_SIZE(formats_list); i++) {
		if (!ISC_IS_FORMAT_RAW(formats_list[i].mbus_code) ||
		    !formats_list[i].sd_support)
			continue;
		if (supported_index == index) {
			f->pixelformat = formats_list[i].fourcc;
			return 0;
		}
		supported_index++;
	}

	return -EINVAL;
}

static int isc_g_fmt_vid_cap(struct file *file, void *priv,
			      struct v4l2_format *fmt)
{
	struct isc_device *isc = video_drvdata(file);

	*fmt = isc->fmt;

	return 0;
}

/*
 * Checks the current configured format, if ISC can output it,
 * considering which type of format the ISC receives from the sensor
 */
static int isc_try_validate_formats(struct isc_device *isc)
{
	int ret;
	bool bayer = false, yuv = false, rgb = false, grey = false;

	/* all formats supported by the RLP module are OK */
	switch (isc->try_config.fourcc) {
	case V4L2_PIX_FMT_SBGGR8:
	case V4L2_PIX_FMT_SGBRG8:
	case V4L2_PIX_FMT_SGRBG8:
	case V4L2_PIX_FMT_SRGGB8:
	case V4L2_PIX_FMT_SBGGR10:
	case V4L2_PIX_FMT_SGBRG10:
	case V4L2_PIX_FMT_SGRBG10:
	case V4L2_PIX_FMT_SRGGB10:
	case V4L2_PIX_FMT_SBGGR12:
	case V4L2_PIX_FMT_SGBRG12:
	case V4L2_PIX_FMT_SGRBG12:
	case V4L2_PIX_FMT_SRGGB12:
		ret = 0;
		bayer = true;
		break;

	case V4L2_PIX_FMT_YUV420:
	case V4L2_PIX_FMT_YUV422P:
	case V4L2_PIX_FMT_YUYV:
		ret = 0;
		yuv = true;
		break;

	case V4L2_PIX_FMT_RGB565:
	case V4L2_PIX_FMT_ABGR32:
	case V4L2_PIX_FMT_XBGR32:
	case V4L2_PIX_FMT_ARGB444:
	case V4L2_PIX_FMT_ARGB555:
		ret = 0;
		rgb = true;
		break;
	case V4L2_PIX_FMT_GREY:
		ret = 0;
		grey = true;
		break;
	default:
	/* any other different formats are not supported */
		ret = -EINVAL;
	}

	/* we cannot output RAW/Grey if we do not receive RAW */
	if ((bayer || grey) &&
	    !ISC_IS_FORMAT_RAW(isc->try_config.sd_format->mbus_code))
		return -EINVAL;

	v4l2_dbg(1, debug, &isc->v4l2_dev,
		 "Format validation, requested rgb=%u, yuv=%u, grey=%u, bayer=%u\n",
		 rgb, yuv, grey, bayer);

	return ret;
}

/*
 * Configures the RLP and DMA modules, depending on the output format
 * configured for the ISC.
 * If direct_dump == true, just dump raw data 8 bits.
 */
static int isc_try_configure_rlp_dma(struct isc_device *isc, bool direct_dump)
{
	if (direct_dump) {
		isc->try_config.rlp_cfg_mode = ISC_RLP_CFG_MODE_DAT8;
		isc->try_config.dcfg_imode = ISC_DCFG_IMODE_PACKED8;
		isc->try_config.dctrl_dview = ISC_DCTRL_DVIEW_PACKED;
		isc->try_config.bpp = 16;
		return 0;
	}

	switch (isc->try_config.fourcc) {
	case V4L2_PIX_FMT_SBGGR8:
	case V4L2_PIX_FMT_SGBRG8:
	case V4L2_PIX_FMT_SGRBG8:
	case V4L2_PIX_FMT_SRGGB8:
		isc->try_config.rlp_cfg_mode = ISC_RLP_CFG_MODE_DAT8;
		isc->try_config.dcfg_imode = ISC_DCFG_IMODE_PACKED8;
		isc->try_config.dctrl_dview = ISC_DCTRL_DVIEW_PACKED;
		isc->try_config.bpp = 8;
		break;
	case V4L2_PIX_FMT_SBGGR10:
	case V4L2_PIX_FMT_SGBRG10:
	case V4L2_PIX_FMT_SGRBG10:
	case V4L2_PIX_FMT_SRGGB10:
		isc->try_config.rlp_cfg_mode = ISC_RLP_CFG_MODE_DAT10;
		isc->try_config.dcfg_imode = ISC_DCFG_IMODE_PACKED16;
		isc->try_config.dctrl_dview = ISC_DCTRL_DVIEW_PACKED;
		isc->try_config.bpp = 16;
		break;
	case V4L2_PIX_FMT_SBGGR12:
	case V4L2_PIX_FMT_SGBRG12:
	case V4L2_PIX_FMT_SGRBG12:
	case V4L2_PIX_FMT_SRGGB12:
		isc->try_config.rlp_cfg_mode = ISC_RLP_CFG_MODE_DAT12;
		isc->try_config.dcfg_imode = ISC_DCFG_IMODE_PACKED16;
		isc->try_config.dctrl_dview = ISC_DCTRL_DVIEW_PACKED;
		isc->try_config.bpp = 16;
		break;
	case V4L2_PIX_FMT_RGB565:
		isc->try_config.rlp_cfg_mode = ISC_RLP_CFG_MODE_RGB565;
		isc->try_config.dcfg_imode = ISC_DCFG_IMODE_PACKED16;
		isc->try_config.dctrl_dview = ISC_DCTRL_DVIEW_PACKED;
		isc->try_config.bpp = 16;
		break;
	case V4L2_PIX_FMT_ARGB444:
		isc->try_config.rlp_cfg_mode = ISC_RLP_CFG_MODE_ARGB444;
		isc->try_config.dcfg_imode = ISC_DCFG_IMODE_PACKED16;
		isc->try_config.dctrl_dview = ISC_DCTRL_DVIEW_PACKED;
		isc->try_config.bpp = 16;
		break;
	case V4L2_PIX_FMT_ARGB555:
		isc->try_config.rlp_cfg_mode = ISC_RLP_CFG_MODE_ARGB555;
		isc->try_config.dcfg_imode = ISC_DCFG_IMODE_PACKED16;
		isc->try_config.dctrl_dview = ISC_DCTRL_DVIEW_PACKED;
		isc->try_config.bpp = 16;
		break;
	case V4L2_PIX_FMT_ABGR32:
	case V4L2_PIX_FMT_XBGR32:
		isc->try_config.rlp_cfg_mode = ISC_RLP_CFG_MODE_ARGB32;
		isc->try_config.dcfg_imode = ISC_DCFG_IMODE_PACKED32;
		isc->try_config.dctrl_dview = ISC_DCTRL_DVIEW_PACKED;
		isc->try_config.bpp = 32;
		break;
	case V4L2_PIX_FMT_YUV420:
		isc->try_config.rlp_cfg_mode = ISC_RLP_CFG_MODE_YYCC;
		isc->try_config.dcfg_imode = ISC_DCFG_IMODE_YC420P;
		isc->try_config.dctrl_dview = ISC_DCTRL_DVIEW_PLANAR;
		isc->try_config.bpp = 12;
		break;
	case V4L2_PIX_FMT_YUV422P:
		isc->try_config.rlp_cfg_mode = ISC_RLP_CFG_MODE_YYCC;
		isc->try_config.dcfg_imode = ISC_DCFG_IMODE_YC422P;
		isc->try_config.dctrl_dview = ISC_DCTRL_DVIEW_PLANAR;
		isc->try_config.bpp = 16;
		break;
	case V4L2_PIX_FMT_YUYV:
		isc->try_config.rlp_cfg_mode = ISC_RLP_CFG_MODE_YYCC;
		isc->try_config.dcfg_imode = ISC_DCFG_IMODE_PACKED32;
		isc->try_config.dctrl_dview = ISC_DCTRL_DVIEW_PACKED;
		isc->try_config.bpp = 16;
		break;
	case V4L2_PIX_FMT_GREY:
		isc->try_config.rlp_cfg_mode = ISC_RLP_CFG_MODE_DATY8;
		isc->try_config.dcfg_imode = ISC_DCFG_IMODE_PACKED8;
		isc->try_config.dctrl_dview = ISC_DCTRL_DVIEW_PACKED;
		isc->try_config.bpp = 8;
		break;
	default:
		return -EINVAL;
	}
	return 0;
}

/*
 * Configuring pipeline modules, depending on which format the ISC outputs
 * and considering which format it has as input from the sensor.
 */
static int isc_try_configure_pipeline(struct isc_device *isc)
{
	switch (isc->try_config.fourcc) {
	case V4L2_PIX_FMT_RGB565:
	case V4L2_PIX_FMT_ARGB555:
	case V4L2_PIX_FMT_ARGB444:
	case V4L2_PIX_FMT_ABGR32:
	case V4L2_PIX_FMT_XBGR32:
		/* if sensor format is RAW, we convert inside ISC */
		if (ISC_IS_FORMAT_RAW(isc->try_config.sd_format->mbus_code)) {
			isc->try_config.bits_pipeline = CFA_ENABLE |
				WB_ENABLE | GAM_ENABLES;
		} else {
			isc->try_config.bits_pipeline = 0x0;
		}
		break;
	case V4L2_PIX_FMT_YUV420:
		/* if sensor format is RAW, we convert inside ISC */
		if (ISC_IS_FORMAT_RAW(isc->try_config.sd_format->mbus_code)) {
			isc->try_config.bits_pipeline = CFA_ENABLE |
				CSC_ENABLE | WB_ENABLE | GAM_ENABLES |
				SUB420_ENABLE | SUB422_ENABLE | CBC_ENABLE;
		} else {
			isc->try_config.bits_pipeline = 0x0;
		}
		break;
	case V4L2_PIX_FMT_YUV422P:
		/* if sensor format is RAW, we convert inside ISC */
		if (ISC_IS_FORMAT_RAW(isc->try_config.sd_format->mbus_code)) {
			isc->try_config.bits_pipeline = CFA_ENABLE |
				CSC_ENABLE | WB_ENABLE | GAM_ENABLES |
				SUB422_ENABLE | CBC_ENABLE;
		} else {
			isc->try_config.bits_pipeline = 0x0;
		}
		break;
	case V4L2_PIX_FMT_YUYV:
		/* if sensor format is RAW, we convert inside ISC */
		if (ISC_IS_FORMAT_RAW(isc->try_config.sd_format->mbus_code)) {
			isc->try_config.bits_pipeline = CFA_ENABLE |
				CSC_ENABLE | WB_ENABLE | GAM_ENABLES |
				SUB422_ENABLE | CBC_ENABLE;
		} else {
			isc->try_config.bits_pipeline = 0x0;
		}
		break;
	case V4L2_PIX_FMT_GREY:
		if (ISC_IS_FORMAT_RAW(isc->try_config.sd_format->mbus_code)) {
		/* if sensor format is RAW, we convert inside ISC */
			isc->try_config.bits_pipeline = CFA_ENABLE |
				CSC_ENABLE | WB_ENABLE | GAM_ENABLES |
				CBC_ENABLE;
		} else {
			isc->try_config.bits_pipeline = 0x0;
		}
		break;
	default:
		isc->try_config.bits_pipeline = 0x0;
	}
	return 0;
}

static int isc_try_fmt(struct isc_device *isc, struct v4l2_format *f,
			u32 *code)
{
	int i;
	struct isc_format *sd_fmt = NULL, *direct_fmt = NULL;
	struct v4l2_pix_format *pixfmt = &f->fmt.pix;
	struct v4l2_subdev_pad_config pad_cfg;
	struct v4l2_subdev_format format = {
		.which = V4L2_SUBDEV_FORMAT_TRY,
	};
	u32 mbus_code;
	int ret;
	bool rlp_dma_direct_dump = false;

	if (f->type != V4L2_BUF_TYPE_VIDEO_CAPTURE)
		return -EINVAL;

	/* Step 1: find a RAW format that is supported */
	for (i = 0; i < isc->num_user_formats; i++) {
		if (ISC_IS_FORMAT_RAW(isc->user_formats[i]->mbus_code)) {
			sd_fmt = isc->user_formats[i];
			break;
		}
	}
	/* Step 2: We can continue with this RAW format, or we can look
	 * for better: maybe sensor supports directly what we need.
	 */
	direct_fmt = find_format_by_fourcc(isc, pixfmt->pixelformat);

	/* Step 3: We have both. We decide given the module parameter which
	 * one to use.
	 */
	if (direct_fmt && sd_fmt && sensor_preferred)
		sd_fmt = direct_fmt;

	/* Step 4: we do not have RAW but we have a direct format. Use it. */
	if (direct_fmt && !sd_fmt)
		sd_fmt = direct_fmt;

	/* Step 5: if we are using a direct format, we need to package
	 * everything as 8 bit data and just dump it
	 */
	if (sd_fmt == direct_fmt)
		rlp_dma_direct_dump = true;

	/* Step 6: We have no format. This can happen if the userspace
	 * requests some weird/invalid format.
	 * In this case, default to whatever we have
	 */
	if (!sd_fmt && !direct_fmt) {
		sd_fmt = isc->user_formats[isc->num_user_formats - 1];
		v4l2_dbg(1, debug, &isc->v4l2_dev,
			 "Sensor not supporting %.4s, using %.4s\n",
			 (char *)&pixfmt->pixelformat, (char *)&sd_fmt->fourcc);
	}

	if (!sd_fmt) {
		ret = -EINVAL;
		goto isc_try_fmt_err;
	}

	/* Step 7: Print out what we decided for debugging */
	v4l2_dbg(1, debug, &isc->v4l2_dev,
		 "Preferring to have sensor using format %.4s\n",
		 (char *)&sd_fmt->fourcc);

	/* Step 8: at this moment we decided which format the subdev will use */
	isc->try_config.sd_format = sd_fmt;

	/* Limit to Atmel ISC hardware capabilities */
	if (pixfmt->width > ISC_MAX_SUPPORT_WIDTH)
		pixfmt->width = ISC_MAX_SUPPORT_WIDTH;
	if (pixfmt->height > ISC_MAX_SUPPORT_HEIGHT)
		pixfmt->height = ISC_MAX_SUPPORT_HEIGHT;

	/*
	 * The mbus format is the one the subdev outputs.
	 * The pixels will be transferred in this format Sensor -> ISC
	 */
	mbus_code = sd_fmt->mbus_code;

	/*
	 * Validate formats. If the required format is not OK, default to raw.
	 */

	isc->try_config.fourcc = pixfmt->pixelformat;

	if (isc_try_validate_formats(isc)) {
		pixfmt->pixelformat = isc->try_config.fourcc = sd_fmt->fourcc;
		/* Re-try to validate the new format */
		ret = isc_try_validate_formats(isc);
		if (ret)
			goto isc_try_fmt_err;
	}

	ret = isc_try_configure_rlp_dma(isc, rlp_dma_direct_dump);
	if (ret)
		goto isc_try_fmt_err;

	ret = isc_try_configure_pipeline(isc);
	if (ret)
		goto isc_try_fmt_err;

	v4l2_fill_mbus_format(&format.format, pixfmt, mbus_code);
	ret = v4l2_subdev_call(isc->current_subdev->sd, pad, set_fmt,
			       &pad_cfg, &format);
	if (ret < 0)
		goto isc_try_fmt_err;

	v4l2_fill_pix_format(pixfmt, &format.format);

	pixfmt->field = V4L2_FIELD_NONE;
	pixfmt->bytesperline = (pixfmt->width * isc->try_config.bpp) >> 3;
	pixfmt->sizeimage = pixfmt->bytesperline * pixfmt->height;

	if (code)
		*code = mbus_code;

	return 0;

isc_try_fmt_err:
	v4l2_err(&isc->v4l2_dev, "Could not find any possible format for a working pipeline\n");
	memset(&isc->try_config, 0, sizeof(isc->try_config));

	return ret;
}

static int isc_set_fmt(struct isc_device *isc, struct v4l2_format *f)
{
	struct v4l2_subdev_format format = {
		.which = V4L2_SUBDEV_FORMAT_ACTIVE,
	};
	u32 mbus_code = 0;
	int ret;

	ret = isc_try_fmt(isc, f, &mbus_code);
	if (ret)
		return ret;

	v4l2_fill_mbus_format(&format.format, &f->fmt.pix, mbus_code);
	ret = v4l2_subdev_call(isc->current_subdev->sd, pad,
			       set_fmt, NULL, &format);
	if (ret < 0)
		return ret;

	isc->fmt = *f;
	/* make the try configuration active */
	isc->config = isc->try_config;

	v4l2_dbg(1, debug, &isc->v4l2_dev, "New ISC configuration in place\n");

	return 0;
}

static int isc_s_fmt_vid_cap(struct file *file, void *priv,
			      struct v4l2_format *f)
{
	struct isc_device *isc = video_drvdata(file);

	if (vb2_is_streaming(&isc->vb2_vidq))
		return -EBUSY;

	return isc_set_fmt(isc, f);
}

static int isc_try_fmt_vid_cap(struct file *file, void *priv,
				struct v4l2_format *f)
{
	struct isc_device *isc = video_drvdata(file);

	return isc_try_fmt(isc, f, NULL);
}

static int isc_enum_input(struct file *file, void *priv,
			   struct v4l2_input *inp)
{
	if (inp->index != 0)
		return -EINVAL;

	inp->type = V4L2_INPUT_TYPE_CAMERA;
	inp->std = 0;
	strscpy(inp->name, "Camera", sizeof(inp->name));

	return 0;
}

static int isc_g_input(struct file *file, void *priv, unsigned int *i)
{
	*i = 0;

	return 0;
}

static int isc_s_input(struct file *file, void *priv, unsigned int i)
{
	if (i > 0)
		return -EINVAL;

	return 0;
}

static int isc_g_parm(struct file *file, void *fh, struct v4l2_streamparm *a)
{
	struct isc_device *isc = video_drvdata(file);

	return v4l2_g_parm_cap(video_devdata(file), isc->current_subdev->sd, a);
}

static int isc_s_parm(struct file *file, void *fh, struct v4l2_streamparm *a)
{
	struct isc_device *isc = video_drvdata(file);

	return v4l2_s_parm_cap(video_devdata(file), isc->current_subdev->sd, a);
}

static int isc_enum_framesizes(struct file *file, void *fh,
			       struct v4l2_frmsizeenum *fsize)
{
	struct isc_device *isc = video_drvdata(file);
	struct v4l2_subdev_frame_size_enum fse = {
		.index = fsize->index,
		.which = V4L2_SUBDEV_FORMAT_ACTIVE,
	};
	int ret = -EINVAL;
	int i;

	for (i = 0; i < isc->num_user_formats; i++)
		if (isc->user_formats[i]->fourcc == fsize->pixel_format)
			ret = 0;

	for (i = 0; i < ARRAY_SIZE(controller_formats); i++)
		if (controller_formats[i].fourcc == fsize->pixel_format)
			ret = 0;

	if (ret)
		return ret;

	ret = v4l2_subdev_call(isc->current_subdev->sd, pad, enum_frame_size,
			       NULL, &fse);
	if (ret)
		return ret;

	fse.code = isc->config.sd_format->mbus_code;

	fsize->type = V4L2_FRMSIZE_TYPE_DISCRETE;
	fsize->discrete.width = fse.max_width;
	fsize->discrete.height = fse.max_height;

	return 0;
}

static int isc_enum_frameintervals(struct file *file, void *fh,
				    struct v4l2_frmivalenum *fival)
{
	struct isc_device *isc = video_drvdata(file);
	struct v4l2_subdev_frame_interval_enum fie = {
		.index = fival->index,
		.width = fival->width,
		.height = fival->height,
		.which = V4L2_SUBDEV_FORMAT_ACTIVE,
	};
	int ret = -EINVAL;
	int i;

	for (i = 0; i < isc->num_user_formats; i++)
		if (isc->user_formats[i]->fourcc == fival->pixel_format)
			ret = 0;

	for (i = 0; i < ARRAY_SIZE(controller_formats); i++)
		if (controller_formats[i].fourcc == fival->pixel_format)
			ret = 0;

	if (ret)
		return ret;

	ret = v4l2_subdev_call(isc->current_subdev->sd, pad,
			       enum_frame_interval, NULL, &fie);
	if (ret)
		return ret;

	fie.code = isc->config.sd_format->mbus_code;
	fival->type = V4L2_FRMIVAL_TYPE_DISCRETE;
	fival->discrete = fie.interval;

	return 0;
}

static const struct v4l2_ioctl_ops isc_ioctl_ops = {
	.vidioc_querycap		= isc_querycap,
	.vidioc_enum_fmt_vid_cap	= isc_enum_fmt_vid_cap,
	.vidioc_g_fmt_vid_cap		= isc_g_fmt_vid_cap,
	.vidioc_s_fmt_vid_cap		= isc_s_fmt_vid_cap,
	.vidioc_try_fmt_vid_cap		= isc_try_fmt_vid_cap,

	.vidioc_enum_input		= isc_enum_input,
	.vidioc_g_input			= isc_g_input,
	.vidioc_s_input			= isc_s_input,

	.vidioc_reqbufs			= vb2_ioctl_reqbufs,
	.vidioc_querybuf		= vb2_ioctl_querybuf,
	.vidioc_qbuf			= vb2_ioctl_qbuf,
	.vidioc_expbuf			= vb2_ioctl_expbuf,
	.vidioc_dqbuf			= vb2_ioctl_dqbuf,
	.vidioc_create_bufs		= vb2_ioctl_create_bufs,
	.vidioc_prepare_buf		= vb2_ioctl_prepare_buf,
	.vidioc_streamon		= vb2_ioctl_streamon,
	.vidioc_streamoff		= vb2_ioctl_streamoff,

	.vidioc_g_parm			= isc_g_parm,
	.vidioc_s_parm			= isc_s_parm,
	.vidioc_enum_framesizes		= isc_enum_framesizes,
	.vidioc_enum_frameintervals	= isc_enum_frameintervals,

	.vidioc_log_status		= v4l2_ctrl_log_status,
	.vidioc_subscribe_event		= v4l2_ctrl_subscribe_event,
	.vidioc_unsubscribe_event	= v4l2_event_unsubscribe,
};

static int isc_open(struct file *file)
{
	struct isc_device *isc = video_drvdata(file);
	struct v4l2_subdev *sd = isc->current_subdev->sd;
	int ret;

	if (mutex_lock_interruptible(&isc->lock))
		return -ERESTARTSYS;

	ret = v4l2_fh_open(file);
	if (ret < 0)
		goto unlock;

	if (!v4l2_fh_is_singular_file(file))
		goto unlock;

	ret = v4l2_subdev_call(sd, core, s_power, 1);
	if (ret < 0 && ret != -ENOIOCTLCMD) {
		v4l2_fh_release(file);
		goto unlock;
	}

	ret = isc_set_fmt(isc, &isc->fmt);
	if (ret) {
		v4l2_subdev_call(sd, core, s_power, 0);
		v4l2_fh_release(file);
	}

unlock:
	mutex_unlock(&isc->lock);
	return ret;
}

static int isc_release(struct file *file)
{
	struct isc_device *isc = video_drvdata(file);
	struct v4l2_subdev *sd = isc->current_subdev->sd;
	bool fh_singular;
	int ret;

	mutex_lock(&isc->lock);

	fh_singular = v4l2_fh_is_singular_file(file);

	ret = _vb2_fop_release(file, NULL);

	if (fh_singular)
		v4l2_subdev_call(sd, core, s_power, 0);

	mutex_unlock(&isc->lock);

	return ret;
}

static const struct v4l2_file_operations isc_fops = {
	.owner		= THIS_MODULE,
	.open		= isc_open,
	.release	= isc_release,
	.unlocked_ioctl	= video_ioctl2,
	.read		= vb2_fop_read,
	.mmap		= vb2_fop_mmap,
	.poll		= vb2_fop_poll,
};

static irqreturn_t isc_interrupt(int irq, void *dev_id)
{
	struct isc_device *isc = (struct isc_device *)dev_id;
	struct regmap *regmap = isc->regmap;
	u32 isc_intsr, isc_intmask, pending;
	irqreturn_t ret = IRQ_NONE;

	regmap_read(regmap, ISC_INTSR, &isc_intsr);
	regmap_read(regmap, ISC_INTMASK, &isc_intmask);

	pending = isc_intsr & isc_intmask;

	if (likely(pending & ISC_INT_DDONE)) {
		spin_lock(&isc->dma_queue_lock);
		if (isc->cur_frm) {
			struct vb2_v4l2_buffer *vbuf = &isc->cur_frm->vb;
			struct vb2_buffer *vb = &vbuf->vb2_buf;

			vb->timestamp = ktime_get_ns();
			vbuf->sequence = isc->sequence++;
			vb2_buffer_done(vb, VB2_BUF_STATE_DONE);
			isc->cur_frm = NULL;
		}

		if (!list_empty(&isc->dma_queue) && !isc->stop) {
			isc->cur_frm = list_first_entry(&isc->dma_queue,
						     struct isc_buffer, list);
			list_del(&isc->cur_frm->list);

			isc_start_dma(isc);
		}

		if (isc->stop)
			complete(&isc->comp);

		ret = IRQ_HANDLED;
		spin_unlock(&isc->dma_queue_lock);
	}

	if (pending & ISC_INT_HISDONE) {
		schedule_work(&isc->awb_work);
		ret = IRQ_HANDLED;
	}

	return ret;
}

static void isc_hist_count(struct isc_device *isc)
{
	struct regmap *regmap = isc->regmap;
	struct isc_ctrls *ctrls = &isc->ctrls;
	u32 *hist_count = &ctrls->hist_count[ctrls->hist_id];
	u32 *hist_entry = &ctrls->hist_entry[0];
	u32 i;

	regmap_bulk_read(regmap, ISC_HIS_ENTRY, hist_entry, HIST_ENTRIES);

	*hist_count = 0;
	for (i = 0; i < HIST_ENTRIES; i++)
		*hist_count += i * (*hist_entry++);
}

static void isc_wb_update(struct isc_ctrls *ctrls)
{
	u32 *hist_count = &ctrls->hist_count[0];
	u64 g_count = (u64)hist_count[ISC_HIS_CFG_MODE_GB] << 9;
	u32 hist_r = hist_count[ISC_HIS_CFG_MODE_R];
	u32 hist_b = hist_count[ISC_HIS_CFG_MODE_B];

	if (hist_r)
		ctrls->r_gain = div_u64(g_count, hist_r);

	if (hist_b)
		ctrls->b_gain = div_u64(g_count, hist_b);
}

static void isc_awb_work(struct work_struct *w)
{
	struct isc_device *isc =
		container_of(w, struct isc_device, awb_work);
	struct regmap *regmap = isc->regmap;
	struct isc_ctrls *ctrls = &isc->ctrls;
	u32 hist_id = ctrls->hist_id;
	u32 baysel;

	if (ctrls->hist_stat != HIST_ENABLED)
		return;

	isc_hist_count(isc);

	if (hist_id != ISC_HIS_CFG_MODE_B) {
		hist_id++;
	} else {
		isc_wb_update(ctrls);
		hist_id = ISC_HIS_CFG_MODE_R;
	}

	ctrls->hist_id = hist_id;
	baysel = isc->config.sd_format->cfa_baycfg << ISC_HIS_CFG_BAYSEL_SHIFT;

	pm_runtime_get_sync(isc->dev);

	regmap_write(regmap, ISC_HIS_CFG, hist_id | baysel | ISC_HIS_CFG_RAR);
	isc_update_profile(isc);
	regmap_write(regmap, ISC_CTRLEN, ISC_CTRL_HISREQ);

	pm_runtime_put_sync(isc->dev);
}

static int isc_s_ctrl(struct v4l2_ctrl *ctrl)
{
	struct isc_device *isc = container_of(ctrl->handler,
					     struct isc_device, ctrls.handler);
	struct isc_ctrls *ctrls = &isc->ctrls;

	switch (ctrl->id) {
	case V4L2_CID_BRIGHTNESS:
		ctrls->brightness = ctrl->val & ISC_CBC_BRIGHT_MASK;
		break;
	case V4L2_CID_CONTRAST:
		ctrls->contrast = ctrl->val & ISC_CBC_CONTRAST_MASK;
		break;
	case V4L2_CID_GAMMA:
		ctrls->gamma_index = ctrl->val;
		break;
	case V4L2_CID_AUTO_WHITE_BALANCE:
		ctrls->awb = ctrl->val;
		if (ctrls->hist_stat != HIST_ENABLED) {
			ctrls->r_gain = 0x1 << 9;
			ctrls->b_gain = 0x1 << 9;
		}
		break;
	default:
		return -EINVAL;
	}

	return 0;
}

static const struct v4l2_ctrl_ops isc_ctrl_ops = {
	.s_ctrl	= isc_s_ctrl,
};

static int isc_ctrl_init(struct isc_device *isc)
{
	const struct v4l2_ctrl_ops *ops = &isc_ctrl_ops;
	struct isc_ctrls *ctrls = &isc->ctrls;
	struct v4l2_ctrl_handler *hdl = &ctrls->handler;
	int ret;

	ctrls->hist_stat = HIST_INIT;

	ret = v4l2_ctrl_handler_init(hdl, 4);
	if (ret < 0)
		return ret;

	v4l2_ctrl_new_std(hdl, ops, V4L2_CID_BRIGHTNESS, -1024, 1023, 1, 0);
	v4l2_ctrl_new_std(hdl, ops, V4L2_CID_CONTRAST, -2048, 2047, 1, 256);
	v4l2_ctrl_new_std(hdl, ops, V4L2_CID_GAMMA, 0, GAMMA_MAX, 1, 2);
	v4l2_ctrl_new_std(hdl, ops, V4L2_CID_AUTO_WHITE_BALANCE, 0, 1, 1, 1);

	v4l2_ctrl_handler_setup(hdl);

	return 0;
}

static int isc_async_bound(struct v4l2_async_notifier *notifier,
			    struct v4l2_subdev *subdev,
			    struct v4l2_async_subdev *asd)
{
	struct isc_device *isc = container_of(notifier->v4l2_dev,
					      struct isc_device, v4l2_dev);
	struct isc_subdev_entity *subdev_entity =
		container_of(notifier, struct isc_subdev_entity, notifier);

	if (video_is_registered(&isc->video_dev)) {
		v4l2_err(&isc->v4l2_dev, "only supports one sub-device.\n");
		return -EBUSY;
	}

	subdev_entity->sd = subdev;

	return 0;
}

static void isc_async_unbind(struct v4l2_async_notifier *notifier,
			      struct v4l2_subdev *subdev,
			      struct v4l2_async_subdev *asd)
{
	struct isc_device *isc = container_of(notifier->v4l2_dev,
					      struct isc_device, v4l2_dev);
	cancel_work_sync(&isc->awb_work);
	video_unregister_device(&isc->video_dev);
	v4l2_ctrl_handler_free(&isc->ctrls.handler);
}

static struct isc_format *find_format_by_code(unsigned int code, int *index)
{
	struct isc_format *fmt = &formats_list[0];
	unsigned int i;

	for (i = 0; i < ARRAY_SIZE(formats_list); i++) {
		if (fmt->mbus_code == code) {
			*index = i;
			return fmt;
		}

		fmt++;
	}

	return NULL;
}

static int isc_formats_init(struct isc_device *isc)
{
	struct isc_format *fmt;
	struct v4l2_subdev *subdev = isc->current_subdev->sd;
	unsigned int num_fmts, i, j;
	u32 list_size = ARRAY_SIZE(formats_list);
	struct v4l2_subdev_mbus_code_enum mbus_code = {
		.which = V4L2_SUBDEV_FORMAT_ACTIVE,
	};

	num_fmts = 0;
	while (!v4l2_subdev_call(subdev, pad, enum_mbus_code,
	       NULL, &mbus_code)) {
		mbus_code.index++;

		fmt = find_format_by_code(mbus_code.code, &i);
		if (!fmt) {
			v4l2_warn(&isc->v4l2_dev, "Mbus code %x not supported\n",
				  mbus_code.code);
			continue;
		}

		fmt->sd_support = true;
		num_fmts++;
	}

	if (!num_fmts)
		return -ENXIO;

	isc->num_user_formats = num_fmts;
	isc->user_formats = devm_kcalloc(isc->dev,
					 num_fmts, sizeof(*isc->user_formats),
					 GFP_KERNEL);
	if (!isc->user_formats)
		return -ENOMEM;

	fmt = &formats_list[0];
	for (i = 0, j = 0; i < list_size; i++) {
		if (fmt->sd_support)
			isc->user_formats[j++] = fmt;
		fmt++;
	}

	return 0;
}

static int isc_set_default_fmt(struct isc_device *isc)
{
	struct v4l2_format f = {
		.type = V4L2_BUF_TYPE_VIDEO_CAPTURE,
		.fmt.pix = {
			.width		= VGA_WIDTH,
			.height		= VGA_HEIGHT,
			.field		= V4L2_FIELD_NONE,
			.pixelformat	= isc->user_formats[0]->fourcc,
		},
	};
	int ret;

	ret = isc_try_fmt(isc, &f, NULL);
	if (ret)
		return ret;

	isc->fmt = f;
	return 0;
}

static int isc_async_complete(struct v4l2_async_notifier *notifier)
{
	struct isc_device *isc = container_of(notifier->v4l2_dev,
					      struct isc_device, v4l2_dev);
	struct video_device *vdev = &isc->video_dev;
	struct vb2_queue *q = &isc->vb2_vidq;
	int ret;

	INIT_WORK(&isc->awb_work, isc_awb_work);

	ret = v4l2_device_register_subdev_nodes(&isc->v4l2_dev);
	if (ret < 0) {
		v4l2_err(&isc->v4l2_dev, "Failed to register subdev nodes\n");
		return ret;
	}

	isc->current_subdev = container_of(notifier,
					   struct isc_subdev_entity, notifier);
	mutex_init(&isc->lock);
	init_completion(&isc->comp);

	/* Initialize videobuf2 queue */
	q->type			= V4L2_BUF_TYPE_VIDEO_CAPTURE;
	q->io_modes		= VB2_MMAP | VB2_DMABUF | VB2_READ;
	q->drv_priv		= isc;
	q->buf_struct_size	= sizeof(struct isc_buffer);
	q->ops			= &isc_vb2_ops;
	q->mem_ops		= &vb2_dma_contig_memops;
	q->timestamp_flags	= V4L2_BUF_FLAG_TIMESTAMP_MONOTONIC;
	q->lock			= &isc->lock;
	q->min_buffers_needed	= 1;
	q->dev			= isc->dev;

	ret = vb2_queue_init(q);
	if (ret < 0) {
		v4l2_err(&isc->v4l2_dev,
			 "vb2_queue_init() failed: %d\n", ret);
		return ret;
	}

	/* Init video dma queues */
	INIT_LIST_HEAD(&isc->dma_queue);
	spin_lock_init(&isc->dma_queue_lock);

	ret = isc_formats_init(isc);
	if (ret < 0) {
		v4l2_err(&isc->v4l2_dev,
			 "Init format failed: %d\n", ret);
		return ret;
	}

	ret = isc_set_default_fmt(isc);
	if (ret) {
		v4l2_err(&isc->v4l2_dev, "Could not set default format\n");
		return ret;
	}

	ret = isc_ctrl_init(isc);
	if (ret) {
		v4l2_err(&isc->v4l2_dev, "Init isc ctrols failed: %d\n", ret);
		return ret;
	}

	/* Register video device */
	strscpy(vdev->name, ATMEL_ISC_NAME, sizeof(vdev->name));
	vdev->release		= video_device_release_empty;
	vdev->fops		= &isc_fops;
	vdev->ioctl_ops		= &isc_ioctl_ops;
	vdev->v4l2_dev		= &isc->v4l2_dev;
	vdev->vfl_dir		= VFL_DIR_RX;
	vdev->queue		= q;
	vdev->lock		= &isc->lock;
	vdev->ctrl_handler	= &isc->ctrls.handler;
	vdev->device_caps	= V4L2_CAP_STREAMING | V4L2_CAP_VIDEO_CAPTURE;
	video_set_drvdata(vdev, isc);

	ret = video_register_device(vdev, VFL_TYPE_GRABBER, -1);
	if (ret < 0) {
		v4l2_err(&isc->v4l2_dev,
			 "video_register_device failed: %d\n", ret);
		return ret;
	}

	return 0;
}

static const struct v4l2_async_notifier_operations isc_async_ops = {
	.bound = isc_async_bound,
	.unbind = isc_async_unbind,
	.complete = isc_async_complete,
};

static void isc_subdev_cleanup(struct isc_device *isc)
{
	struct isc_subdev_entity *subdev_entity;

	list_for_each_entry(subdev_entity, &isc->subdev_entities, list) {
		v4l2_async_notifier_unregister(&subdev_entity->notifier);
		v4l2_async_notifier_cleanup(&subdev_entity->notifier);
	}

	INIT_LIST_HEAD(&isc->subdev_entities);
}

static int isc_pipeline_init(struct isc_device *isc)
{
	struct device *dev = isc->dev;
	struct regmap *regmap = isc->regmap;
	struct regmap_field *regs;
	unsigned int i;

	/* WB-->CFA-->CC-->GAM-->CSC-->CBC-->SUB422-->SUB420 */
	const struct reg_field regfields[ISC_PIPE_LINE_NODE_NUM] = {
		REG_FIELD(ISC_WB_CTRL, 0, 0),
		REG_FIELD(ISC_CFA_CTRL, 0, 0),
		REG_FIELD(ISC_CC_CTRL, 0, 0),
		REG_FIELD(ISC_GAM_CTRL, 0, 0),
		REG_FIELD(ISC_GAM_CTRL, 1, 1),
		REG_FIELD(ISC_GAM_CTRL, 2, 2),
		REG_FIELD(ISC_GAM_CTRL, 3, 3),
		REG_FIELD(ISC_CSC_CTRL, 0, 0),
		REG_FIELD(ISC_CBC_CTRL, 0, 0),
		REG_FIELD(ISC_SUB422_CTRL, 0, 0),
		REG_FIELD(ISC_SUB420_CTRL, 0, 0),
	};

	for (i = 0; i < ISC_PIPE_LINE_NODE_NUM; i++) {
		regs = devm_regmap_field_alloc(dev, regmap, regfields[i]);
		if (IS_ERR(regs))
			return PTR_ERR(regs);

		isc->pipeline[i] =  regs;
	}

	return 0;
}

static int isc_parse_dt(struct device *dev, struct isc_device *isc)
{
	struct device_node *np = dev->of_node;
	struct device_node *epn = NULL, *rem;
	struct isc_subdev_entity *subdev_entity;
	unsigned int flags;
	int ret;

	INIT_LIST_HEAD(&isc->subdev_entities);

	while (1) {
		struct v4l2_fwnode_endpoint v4l2_epn = { .bus_type = 0 };

		epn = of_graph_get_next_endpoint(np, epn);
		if (!epn)
			return 0;

		rem = of_graph_get_remote_port_parent(epn);
		if (!rem) {
			dev_notice(dev, "Remote device at %pOF not found\n",
				   epn);
			continue;
		}

		ret = v4l2_fwnode_endpoint_parse(of_fwnode_handle(epn),
						 &v4l2_epn);
		if (ret) {
			of_node_put(rem);
			ret = -EINVAL;
			dev_err(dev, "Could not parse the endpoint\n");
			break;
		}

		subdev_entity = devm_kzalloc(dev,
					  sizeof(*subdev_entity), GFP_KERNEL);
		if (!subdev_entity) {
			of_node_put(rem);
			ret = -ENOMEM;
			break;
		}

		/* asd will be freed by the subsystem once it's added to the
		 * notifier list
		 */
		subdev_entity->asd = kzalloc(sizeof(*subdev_entity->asd),
					     GFP_KERNEL);
		if (!subdev_entity->asd) {
			of_node_put(rem);
			ret = -ENOMEM;
			break;
		}

		flags = v4l2_epn.bus.parallel.flags;

		if (flags & V4L2_MBUS_HSYNC_ACTIVE_LOW)
			subdev_entity->pfe_cfg0 = ISC_PFE_CFG0_HPOL_LOW;

		if (flags & V4L2_MBUS_VSYNC_ACTIVE_LOW)
			subdev_entity->pfe_cfg0 |= ISC_PFE_CFG0_VPOL_LOW;

		if (flags & V4L2_MBUS_PCLK_SAMPLE_FALLING)
			subdev_entity->pfe_cfg0 |= ISC_PFE_CFG0_PPOL_LOW;

		if (v4l2_epn.bus_type == V4L2_MBUS_BT656)
			subdev_entity->pfe_cfg0 |= ISC_PFE_CFG0_CCIR_CRC |
					ISC_PFE_CFG0_CCIR656;

		subdev_entity->asd->match_type = V4L2_ASYNC_MATCH_FWNODE;
		subdev_entity->asd->match.fwnode =
			of_fwnode_handle(rem);
		list_add_tail(&subdev_entity->list, &isc->subdev_entities);
	}

	of_node_put(epn);
	return ret;
}

/* regmap configuration */
#define ATMEL_ISC_REG_MAX    0xbfc
static const struct regmap_config isc_regmap_config = {
	.reg_bits       = 32,
	.reg_stride     = 4,
	.val_bits       = 32,
	.max_register	= ATMEL_ISC_REG_MAX,
};

static int atmel_isc_probe(struct platform_device *pdev)
{
	struct device *dev = &pdev->dev;
	struct isc_device *isc;
	struct resource *res;
	void __iomem *io_base;
	struct isc_subdev_entity *subdev_entity;
	int irq;
	int ret;

	isc = devm_kzalloc(dev, sizeof(*isc), GFP_KERNEL);
	if (!isc)
		return -ENOMEM;

	platform_set_drvdata(pdev, isc);
	isc->dev = dev;

	res = platform_get_resource(pdev, IORESOURCE_MEM, 0);
	io_base = devm_ioremap_resource(dev, res);
	if (IS_ERR(io_base))
		return PTR_ERR(io_base);

	isc->regmap = devm_regmap_init_mmio(dev, io_base, &isc_regmap_config);
	if (IS_ERR(isc->regmap)) {
		ret = PTR_ERR(isc->regmap);
		dev_err(dev, "failed to init register map: %d\n", ret);
		return ret;
	}

	irq = platform_get_irq(pdev, 0);
	if (irq < 0) {
		ret = irq;
		dev_err(dev, "failed to get irq: %d\n", ret);
		return ret;
	}

	ret = devm_request_irq(dev, irq, isc_interrupt, 0,
			       ATMEL_ISC_NAME, isc);
	if (ret < 0) {
		dev_err(dev, "can't register ISR for IRQ %u (ret=%i)\n",
			irq, ret);
		return ret;
	}

	ret = isc_pipeline_init(isc);
	if (ret)
		return ret;

	isc->hclock = devm_clk_get(dev, "hclock");
	if (IS_ERR(isc->hclock)) {
		ret = PTR_ERR(isc->hclock);
		dev_err(dev, "failed to get hclock: %d\n", ret);
		return ret;
	}

	ret = clk_prepare_enable(isc->hclock);
	if (ret) {
		dev_err(dev, "failed to enable hclock: %d\n", ret);
		return ret;
	}

	ret = isc_clk_init(isc);
	if (ret) {
		dev_err(dev, "failed to init isc clock: %d\n", ret);
		goto unprepare_hclk;
	}

	isc->ispck = isc->isc_clks[ISC_ISPCK].clk;

	ret = clk_prepare_enable(isc->ispck);
	if (ret) {
		dev_err(dev, "failed to enable ispck: %d\n", ret);
		goto unprepare_hclk;
	}

	/* ispck should be greater or equal to hclock */
	ret = clk_set_rate(isc->ispck, clk_get_rate(isc->hclock));
	if (ret) {
		dev_err(dev, "failed to set ispck rate: %d\n", ret);
		goto unprepare_clk;
	}

	ret = v4l2_device_register(dev, &isc->v4l2_dev);
	if (ret) {
		dev_err(dev, "unable to register v4l2 device.\n");
		goto unprepare_clk;
	}

	ret = isc_parse_dt(dev, isc);
	if (ret) {
		dev_err(dev, "fail to parse device tree\n");
		goto unregister_v4l2_device;
	}

	if (list_empty(&isc->subdev_entities)) {
		dev_err(dev, "no subdev found\n");
		ret = -ENODEV;
		goto unregister_v4l2_device;
	}

	list_for_each_entry(subdev_entity, &isc->subdev_entities, list) {
		v4l2_async_notifier_init(&subdev_entity->notifier);

		ret = v4l2_async_notifier_add_subdev(&subdev_entity->notifier,
						     subdev_entity->asd);
		if (ret) {
			fwnode_handle_put(subdev_entity->asd->match.fwnode);
			kfree(subdev_entity->asd);
			goto cleanup_subdev;
		}

		subdev_entity->notifier.ops = &isc_async_ops;

		ret = v4l2_async_notifier_register(&isc->v4l2_dev,
						   &subdev_entity->notifier);
		if (ret) {
			dev_err(dev, "fail to register async notifier\n");
			goto cleanup_subdev;
		}

		if (video_is_registered(&isc->video_dev))
			break;
	}

	pm_runtime_set_active(dev);
	pm_runtime_enable(dev);
	pm_request_idle(dev);

	return 0;

cleanup_subdev:
	isc_subdev_cleanup(isc);

unregister_v4l2_device:
	v4l2_device_unregister(&isc->v4l2_dev);

unprepare_clk:
	clk_disable_unprepare(isc->ispck);
unprepare_hclk:
	clk_disable_unprepare(isc->hclock);

	isc_clk_cleanup(isc);

	return ret;
}

static int atmel_isc_remove(struct platform_device *pdev)
{
	struct isc_device *isc = platform_get_drvdata(pdev);

	pm_runtime_disable(&pdev->dev);
	clk_disable_unprepare(isc->ispck);
	clk_disable_unprepare(isc->hclock);

	isc_subdev_cleanup(isc);

	v4l2_device_unregister(&isc->v4l2_dev);

	isc_clk_cleanup(isc);

	return 0;
}

static int __maybe_unused isc_runtime_suspend(struct device *dev)
{
	struct isc_device *isc = dev_get_drvdata(dev);

	clk_disable_unprepare(isc->ispck);
	clk_disable_unprepare(isc->hclock);

	return 0;
}

static int __maybe_unused isc_runtime_resume(struct device *dev)
{
	struct isc_device *isc = dev_get_drvdata(dev);
	int ret;

	ret = clk_prepare_enable(isc->hclock);
	if (ret)
		return ret;

	return clk_prepare_enable(isc->ispck);
}

static const struct dev_pm_ops atmel_isc_dev_pm_ops = {
	SET_RUNTIME_PM_OPS(isc_runtime_suspend, isc_runtime_resume, NULL)
};

static const struct of_device_id atmel_isc_of_match[] = {
	{ .compatible = "atmel,sama5d2-isc" },
	{ }
};
MODULE_DEVICE_TABLE(of, atmel_isc_of_match);

static struct platform_driver atmel_isc_driver = {
	.probe	= atmel_isc_probe,
	.remove	= atmel_isc_remove,
	.driver	= {
		.name		= ATMEL_ISC_NAME,
		.pm		= &atmel_isc_dev_pm_ops,
		.of_match_table = of_match_ptr(atmel_isc_of_match),
	},
};

module_platform_driver(atmel_isc_driver);

MODULE_AUTHOR("Songjun Wu <songjun.wu@microchip.com>");
MODULE_DESCRIPTION("The V4L2 driver for Atmel-ISC");
MODULE_LICENSE("GPL v2");
MODULE_SUPPORTED_DEVICE("video");<|MERGE_RESOLUTION|>--- conflicted
+++ resolved
@@ -141,19 +141,11 @@
 
 	u32			fourcc;
 	u8			bpp;
-<<<<<<< HEAD
 
 	u32			rlp_cfg_mode;
 	u32			dcfg_imode;
 	u32			dctrl_dview;
 
-=======
-
-	u32			rlp_cfg_mode;
-	u32			dcfg_imode;
-	u32			dctrl_dview;
-
->>>>>>> 4b972a01
 	u32			bits_pipeline;
 };
 
