/*
 * Copyright (C) 2010-2011 Canonical Ltd <jeremy.kerr@canonical.com>
 * Copyright (C) 2011-2012 Linaro Ltd <mturquette@linaro.org>
 *
 * This program is free software; you can redistribute it and/or modify
 * it under the terms of the GNU General Public License version 2 as
 * published by the Free Software Foundation.
 *
 * Standard functionality for the common clock API.  See Documentation/clk.txt
 */

#include <linux/clk.h>
#include <linux/clk-provider.h>
#include <linux/clk/clk-conf.h>
#include <linux/module.h>
#include <linux/mutex.h>
#include <linux/spinlock.h>
#include <linux/err.h>
#include <linux/list.h>
#include <linux/slab.h>
#include <linux/of.h>
#include <linux/device.h>
#include <linux/init.h>
#include <linux/pm_runtime.h>
#include <linux/sched.h>
#include <linux/clkdev.h>
#include <linux/stringify.h>

#include "clk.h"

static DEFINE_SPINLOCK(enable_lock);
static DEFINE_MUTEX(prepare_lock);

static struct task_struct *prepare_owner;
static struct task_struct *enable_owner;

static int prepare_refcnt;
static int enable_refcnt;

static HLIST_HEAD(clk_root_list);
static HLIST_HEAD(clk_orphan_list);
static LIST_HEAD(clk_notifier_list);

/***    private data structures    ***/

struct clk_core {
	const char		*name;
	const struct clk_ops	*ops;
	struct clk_hw		*hw;
	struct module		*owner;
	struct device		*dev;
	struct clk_core		*parent;
	const char		**parent_names;
	struct clk_core		**parents;
	u8			num_parents;
	u8			new_parent_index;
	unsigned long		rate;
	unsigned long		req_rate;
	unsigned long		new_rate;
	struct clk_core		*new_parent;
	struct clk_core		*new_child;
	unsigned long		flags;
	bool			orphan;
	unsigned int		enable_count;
	unsigned int		prepare_count;
	unsigned int		protect_count;
	unsigned long		min_rate;
	unsigned long		max_rate;
	unsigned long		accuracy;
	int			phase;
	struct hlist_head	children;
	struct hlist_node	child_node;
	struct hlist_head	clks;
	unsigned int		notifier_count;
#ifdef CONFIG_DEBUG_FS
	struct dentry		*dentry;
	struct hlist_node	debug_node;
#endif
	struct kref		ref;
};

#define CREATE_TRACE_POINTS
#include <trace/events/clk.h>

struct clk {
	struct clk_core	*core;
	const char *dev_id;
	const char *con_id;
	unsigned long min_rate;
	unsigned long max_rate;
	unsigned int exclusive_count;
	struct hlist_node clks_node;
};

/***           runtime pm          ***/
static int clk_pm_runtime_get(struct clk_core *core)
{
	int ret = 0;

	if (!core->dev)
		return 0;

	ret = pm_runtime_get_sync(core->dev);
	return ret < 0 ? ret : 0;
}

static void clk_pm_runtime_put(struct clk_core *core)
{
	if (!core->dev)
		return;

	pm_runtime_put_sync(core->dev);
}

/***           locking             ***/
static void clk_prepare_lock(void)
{
	if (!mutex_trylock(&prepare_lock)) {
		if (prepare_owner == current) {
			prepare_refcnt++;
			return;
		}
		mutex_lock(&prepare_lock);
	}
	WARN_ON_ONCE(prepare_owner != NULL);
	WARN_ON_ONCE(prepare_refcnt != 0);
	prepare_owner = current;
	prepare_refcnt = 1;
}

static void clk_prepare_unlock(void)
{
	WARN_ON_ONCE(prepare_owner != current);
	WARN_ON_ONCE(prepare_refcnt == 0);

	if (--prepare_refcnt)
		return;
	prepare_owner = NULL;
	mutex_unlock(&prepare_lock);
}

static unsigned long clk_enable_lock(void)
	__acquires(enable_lock)
{
	unsigned long flags;

	/*
	 * On UP systems, spin_trylock_irqsave() always returns true, even if
	 * we already hold the lock. So, in that case, we rely only on
	 * reference counting.
	 */
	if (!IS_ENABLED(CONFIG_SMP) ||
	    !spin_trylock_irqsave(&enable_lock, flags)) {
		if (enable_owner == current) {
			enable_refcnt++;
			__acquire(enable_lock);
			if (!IS_ENABLED(CONFIG_SMP))
				local_save_flags(flags);
			return flags;
		}
		spin_lock_irqsave(&enable_lock, flags);
	}
	WARN_ON_ONCE(enable_owner != NULL);
	WARN_ON_ONCE(enable_refcnt != 0);
	enable_owner = current;
	enable_refcnt = 1;
	return flags;
}

static void clk_enable_unlock(unsigned long flags)
	__releases(enable_lock)
{
	WARN_ON_ONCE(enable_owner != current);
	WARN_ON_ONCE(enable_refcnt == 0);

	if (--enable_refcnt) {
		__release(enable_lock);
		return;
	}
	enable_owner = NULL;
	spin_unlock_irqrestore(&enable_lock, flags);
}

static bool clk_core_rate_is_protected(struct clk_core *core)
{
	return core->protect_count;
}

static bool clk_core_is_prepared(struct clk_core *core)
{
	bool ret = false;

	/*
	 * .is_prepared is optional for clocks that can prepare
	 * fall back to software usage counter if it is missing
	 */
	if (!core->ops->is_prepared)
		return core->prepare_count;

	if (!clk_pm_runtime_get(core)) {
		ret = core->ops->is_prepared(core->hw);
		clk_pm_runtime_put(core);
	}

	return ret;
}

static bool clk_core_is_enabled(struct clk_core *core)
{
	bool ret = false;

	/*
	 * .is_enabled is only mandatory for clocks that gate
	 * fall back to software usage counter if .is_enabled is missing
	 */
	if (!core->ops->is_enabled)
		return core->enable_count;

	/*
	 * Check if clock controller's device is runtime active before
	 * calling .is_enabled callback. If not, assume that clock is
	 * disabled, because we might be called from atomic context, from
	 * which pm_runtime_get() is not allowed.
	 * This function is called mainly from clk_disable_unused_subtree,
	 * which ensures proper runtime pm activation of controller before
	 * taking enable spinlock, but the below check is needed if one tries
	 * to call it from other places.
	 */
	if (core->dev) {
		pm_runtime_get_noresume(core->dev);
		if (!pm_runtime_active(core->dev)) {
			ret = false;
			goto done;
		}
	}

	ret = core->ops->is_enabled(core->hw);
done:
	if (core->dev)
		pm_runtime_put(core->dev);

	return ret;
}

/***    helper functions   ***/

const char *__clk_get_name(const struct clk *clk)
{
	return !clk ? NULL : clk->core->name;
}
EXPORT_SYMBOL_GPL(__clk_get_name);

const char *clk_hw_get_name(const struct clk_hw *hw)
{
	return hw->core->name;
}
EXPORT_SYMBOL_GPL(clk_hw_get_name);

struct clk_hw *__clk_get_hw(struct clk *clk)
{
	return !clk ? NULL : clk->core->hw;
}
EXPORT_SYMBOL_GPL(__clk_get_hw);

unsigned int clk_hw_get_num_parents(const struct clk_hw *hw)
{
	return hw->core->num_parents;
}
EXPORT_SYMBOL_GPL(clk_hw_get_num_parents);

struct clk_hw *clk_hw_get_parent(const struct clk_hw *hw)
{
	return hw->core->parent ? hw->core->parent->hw : NULL;
}
EXPORT_SYMBOL_GPL(clk_hw_get_parent);

static struct clk_core *__clk_lookup_subtree(const char *name,
					     struct clk_core *core)
{
	struct clk_core *child;
	struct clk_core *ret;

	if (!strcmp(core->name, name))
		return core;

	hlist_for_each_entry(child, &core->children, child_node) {
		ret = __clk_lookup_subtree(name, child);
		if (ret)
			return ret;
	}

	return NULL;
}

static struct clk_core *clk_core_lookup(const char *name)
{
	struct clk_core *root_clk;
	struct clk_core *ret;

	if (!name)
		return NULL;

	/* search the 'proper' clk tree first */
	hlist_for_each_entry(root_clk, &clk_root_list, child_node) {
		ret = __clk_lookup_subtree(name, root_clk);
		if (ret)
			return ret;
	}

	/* if not found, then search the orphan tree */
	hlist_for_each_entry(root_clk, &clk_orphan_list, child_node) {
		ret = __clk_lookup_subtree(name, root_clk);
		if (ret)
			return ret;
	}

	return NULL;
}

static struct clk_core *clk_core_get_parent_by_index(struct clk_core *core,
							 u8 index)
{
	if (!core || index >= core->num_parents)
		return NULL;

	if (!core->parents[index])
		core->parents[index] =
				clk_core_lookup(core->parent_names[index]);

	return core->parents[index];
}

struct clk_hw *
clk_hw_get_parent_by_index(const struct clk_hw *hw, unsigned int index)
{
	struct clk_core *parent;

	parent = clk_core_get_parent_by_index(hw->core, index);

	return !parent ? NULL : parent->hw;
}
EXPORT_SYMBOL_GPL(clk_hw_get_parent_by_index);

unsigned int __clk_get_enable_count(struct clk *clk)
{
	return !clk ? 0 : clk->core->enable_count;
}

static unsigned long clk_core_get_rate_nolock(struct clk_core *core)
{
	unsigned long ret;

	if (!core) {
		ret = 0;
		goto out;
	}

	ret = core->rate;

	if (!core->num_parents)
		goto out;

	if (!core->parent)
		ret = 0;

out:
	return ret;
}

unsigned long clk_hw_get_rate(const struct clk_hw *hw)
{
	return clk_core_get_rate_nolock(hw->core);
}
EXPORT_SYMBOL_GPL(clk_hw_get_rate);

static unsigned long __clk_get_accuracy(struct clk_core *core)
{
	if (!core)
		return 0;

	return core->accuracy;
}

unsigned long __clk_get_flags(struct clk *clk)
{
	return !clk ? 0 : clk->core->flags;
}
EXPORT_SYMBOL_GPL(__clk_get_flags);

unsigned long clk_hw_get_flags(const struct clk_hw *hw)
{
	return hw->core->flags;
}
EXPORT_SYMBOL_GPL(clk_hw_get_flags);

bool clk_hw_is_prepared(const struct clk_hw *hw)
{
	return clk_core_is_prepared(hw->core);
}

bool clk_hw_rate_is_protected(const struct clk_hw *hw)
{
	return clk_core_rate_is_protected(hw->core);
}

bool clk_hw_is_enabled(const struct clk_hw *hw)
{
	return clk_core_is_enabled(hw->core);
}

bool __clk_is_enabled(struct clk *clk)
{
	if (!clk)
		return false;

	return clk_core_is_enabled(clk->core);
}
EXPORT_SYMBOL_GPL(__clk_is_enabled);

static bool mux_is_better_rate(unsigned long rate, unsigned long now,
			   unsigned long best, unsigned long flags)
{
	if (flags & CLK_MUX_ROUND_CLOSEST)
		return abs(now - rate) < abs(best - rate);

	return now <= rate && now > best;
}

static int
clk_mux_determine_rate_flags(struct clk_hw *hw, struct clk_rate_request *req,
			     unsigned long flags)
{
	struct clk_core *core = hw->core, *parent, *best_parent = NULL;
	int i, num_parents, ret;
	unsigned long best = 0;
	struct clk_rate_request parent_req = *req;

	/* if NO_REPARENT flag set, pass through to current parent */
	if (core->flags & CLK_SET_RATE_NO_REPARENT) {
		parent = core->parent;
		if (core->flags & CLK_SET_RATE_PARENT) {
			ret = __clk_determine_rate(parent ? parent->hw : NULL,
						   &parent_req);
			if (ret)
				return ret;

			best = parent_req.rate;
		} else if (parent) {
			best = clk_core_get_rate_nolock(parent);
		} else {
			best = clk_core_get_rate_nolock(core);
		}

		goto out;
	}

	/* find the parent that can provide the fastest rate <= rate */
	num_parents = core->num_parents;
	for (i = 0; i < num_parents; i++) {
		parent = clk_core_get_parent_by_index(core, i);
		if (!parent)
			continue;

		if (core->flags & CLK_SET_RATE_PARENT) {
			parent_req = *req;
			ret = __clk_determine_rate(parent->hw, &parent_req);
			if (ret)
				continue;
		} else {
			parent_req.rate = clk_core_get_rate_nolock(parent);
		}

		if (mux_is_better_rate(req->rate, parent_req.rate,
				       best, flags)) {
			best_parent = parent;
			best = parent_req.rate;
		}
	}

	if (!best_parent)
		return -EINVAL;

out:
	if (best_parent)
		req->best_parent_hw = best_parent->hw;
	req->best_parent_rate = best;
	req->rate = best;

	return 0;
}

struct clk *__clk_lookup(const char *name)
{
	struct clk_core *core = clk_core_lookup(name);

	return !core ? NULL : core->hw->clk;
}

static void clk_core_get_boundaries(struct clk_core *core,
				    unsigned long *min_rate,
				    unsigned long *max_rate)
{
	struct clk *clk_user;

	*min_rate = core->min_rate;
	*max_rate = core->max_rate;

	hlist_for_each_entry(clk_user, &core->clks, clks_node)
		*min_rate = max(*min_rate, clk_user->min_rate);

	hlist_for_each_entry(clk_user, &core->clks, clks_node)
		*max_rate = min(*max_rate, clk_user->max_rate);
}

void clk_hw_set_rate_range(struct clk_hw *hw, unsigned long min_rate,
			   unsigned long max_rate)
{
	hw->core->min_rate = min_rate;
	hw->core->max_rate = max_rate;
}
EXPORT_SYMBOL_GPL(clk_hw_set_rate_range);

/*
 * Helper for finding best parent to provide a given frequency. This can be used
 * directly as a determine_rate callback (e.g. for a mux), or from a more
 * complex clock that may combine a mux with other operations.
 */
int __clk_mux_determine_rate(struct clk_hw *hw,
			     struct clk_rate_request *req)
{
	return clk_mux_determine_rate_flags(hw, req, 0);
}
EXPORT_SYMBOL_GPL(__clk_mux_determine_rate);

int __clk_mux_determine_rate_closest(struct clk_hw *hw,
				     struct clk_rate_request *req)
{
	return clk_mux_determine_rate_flags(hw, req, CLK_MUX_ROUND_CLOSEST);
}
EXPORT_SYMBOL_GPL(__clk_mux_determine_rate_closest);

/***        clk api        ***/

static void clk_core_rate_unprotect(struct clk_core *core)
{
	lockdep_assert_held(&prepare_lock);

	if (!core)
		return;

	if (WARN_ON(core->protect_count == 0))
		return;

	if (--core->protect_count > 0)
		return;

	clk_core_rate_unprotect(core->parent);
}

static int clk_core_rate_nuke_protect(struct clk_core *core)
{
	int ret;

	lockdep_assert_held(&prepare_lock);

	if (!core)
		return -EINVAL;

	if (core->protect_count == 0)
		return 0;

	ret = core->protect_count;
	core->protect_count = 1;
	clk_core_rate_unprotect(core);

	return ret;
}

/**
 * clk_rate_exclusive_put - release exclusivity over clock rate control
 * @clk: the clk over which the exclusivity is released
 *
 * clk_rate_exclusive_put() completes a critical section during which a clock
 * consumer cannot tolerate any other consumer making any operation on the
 * clock which could result in a rate change or rate glitch. Exclusive clocks
 * cannot have their rate changed, either directly or indirectly due to changes
 * further up the parent chain of clocks. As a result, clocks up parent chain
 * also get under exclusive control of the calling consumer.
 *
 * If exlusivity is claimed more than once on clock, even by the same consumer,
 * the rate effectively gets locked as exclusivity can't be preempted.
 *
 * Calls to clk_rate_exclusive_put() must be balanced with calls to
 * clk_rate_exclusive_get(). Calls to this function may sleep, and do not return
 * error status.
 */
void clk_rate_exclusive_put(struct clk *clk)
{
	if (!clk)
		return;

	clk_prepare_lock();

	/*
	 * if there is something wrong with this consumer protect count, stop
	 * here before messing with the provider
	 */
	if (WARN_ON(clk->exclusive_count <= 0))
		goto out;

	clk_core_rate_unprotect(clk->core);
	clk->exclusive_count--;
out:
	clk_prepare_unlock();
}
EXPORT_SYMBOL_GPL(clk_rate_exclusive_put);

static void clk_core_rate_protect(struct clk_core *core)
{
	lockdep_assert_held(&prepare_lock);

	if (!core)
		return;

	if (core->protect_count == 0)
		clk_core_rate_protect(core->parent);

	core->protect_count++;
}

static void clk_core_rate_restore_protect(struct clk_core *core, int count)
{
	lockdep_assert_held(&prepare_lock);

	if (!core)
		return;

	if (count == 0)
		return;

	clk_core_rate_protect(core);
	core->protect_count = count;
}

/**
 * clk_rate_exclusive_get - get exclusivity over the clk rate control
 * @clk: the clk over which the exclusity of rate control is requested
 *
 * clk_rate_exlusive_get() begins a critical section during which a clock
 * consumer cannot tolerate any other consumer making any operation on the
 * clock which could result in a rate change or rate glitch. Exclusive clocks
 * cannot have their rate changed, either directly or indirectly due to changes
 * further up the parent chain of clocks. As a result, clocks up parent chain
 * also get under exclusive control of the calling consumer.
 *
 * If exlusivity is claimed more than once on clock, even by the same consumer,
 * the rate effectively gets locked as exclusivity can't be preempted.
 *
 * Calls to clk_rate_exclusive_get() should be balanced with calls to
 * clk_rate_exclusive_put(). Calls to this function may sleep.
 * Returns 0 on success, -EERROR otherwise
 */
int clk_rate_exclusive_get(struct clk *clk)
{
	if (!clk)
		return 0;

	clk_prepare_lock();
	clk_core_rate_protect(clk->core);
	clk->exclusive_count++;
	clk_prepare_unlock();

	return 0;
}
EXPORT_SYMBOL_GPL(clk_rate_exclusive_get);

static void clk_core_unprepare(struct clk_core *core)
{
	lockdep_assert_held(&prepare_lock);

	if (!core)
		return;

	if (WARN_ON(core->prepare_count == 0))
		return;

	if (WARN_ON(core->prepare_count == 1 && core->flags & CLK_IS_CRITICAL))
		return;

	if (--core->prepare_count > 0)
		return;

	WARN_ON(core->enable_count > 0);

	trace_clk_unprepare(core);

	if (core->ops->unprepare)
		core->ops->unprepare(core->hw);

	clk_pm_runtime_put(core);

	trace_clk_unprepare_complete(core);
	clk_core_unprepare(core->parent);
}

static void clk_core_unprepare_lock(struct clk_core *core)
{
	clk_prepare_lock();
	clk_core_unprepare(core);
	clk_prepare_unlock();
}

/**
 * clk_unprepare - undo preparation of a clock source
 * @clk: the clk being unprepared
 *
 * clk_unprepare may sleep, which differentiates it from clk_disable.  In a
 * simple case, clk_unprepare can be used instead of clk_disable to gate a clk
 * if the operation may sleep.  One example is a clk which is accessed over
 * I2c.  In the complex case a clk gate operation may require a fast and a slow
 * part.  It is this reason that clk_unprepare and clk_disable are not mutually
 * exclusive.  In fact clk_disable must be called before clk_unprepare.
 */
void clk_unprepare(struct clk *clk)
{
	if (IS_ERR_OR_NULL(clk))
		return;

	clk_core_unprepare_lock(clk->core);
}
EXPORT_SYMBOL_GPL(clk_unprepare);

static int clk_core_prepare(struct clk_core *core)
{
	int ret = 0;

	lockdep_assert_held(&prepare_lock);

	if (!core)
		return 0;

	if (core->prepare_count == 0) {
		ret = clk_pm_runtime_get(core);
		if (ret)
			return ret;

		ret = clk_core_prepare(core->parent);
		if (ret)
			goto runtime_put;

		trace_clk_prepare(core);

		if (core->ops->prepare)
			ret = core->ops->prepare(core->hw);

		trace_clk_prepare_complete(core);

		if (ret)
			goto unprepare;
	}

	core->prepare_count++;

	return 0;
unprepare:
	clk_core_unprepare(core->parent);
runtime_put:
	clk_pm_runtime_put(core);
	return ret;
}

static int clk_core_prepare_lock(struct clk_core *core)
{
	int ret;

	clk_prepare_lock();
	ret = clk_core_prepare(core);
	clk_prepare_unlock();

	return ret;
}

/**
 * clk_prepare - prepare a clock source
 * @clk: the clk being prepared
 *
 * clk_prepare may sleep, which differentiates it from clk_enable.  In a simple
 * case, clk_prepare can be used instead of clk_enable to ungate a clk if the
 * operation may sleep.  One example is a clk which is accessed over I2c.  In
 * the complex case a clk ungate operation may require a fast and a slow part.
 * It is this reason that clk_prepare and clk_enable are not mutually
 * exclusive.  In fact clk_prepare must be called before clk_enable.
 * Returns 0 on success, -EERROR otherwise.
 */
int clk_prepare(struct clk *clk)
{
	if (!clk)
		return 0;

	return clk_core_prepare_lock(clk->core);
}
EXPORT_SYMBOL_GPL(clk_prepare);

static void clk_core_disable(struct clk_core *core)
{
	lockdep_assert_held(&enable_lock);

	if (!core)
		return;

	if (WARN_ON(core->enable_count == 0))
		return;

	if (WARN_ON(core->enable_count == 1 && core->flags & CLK_IS_CRITICAL))
		return;

	if (--core->enable_count > 0)
		return;

	trace_clk_disable_rcuidle(core);

	if (core->ops->disable)
		core->ops->disable(core->hw);

	trace_clk_disable_complete_rcuidle(core);

	clk_core_disable(core->parent);
}

static void clk_core_disable_lock(struct clk_core *core)
{
	unsigned long flags;

	flags = clk_enable_lock();
	clk_core_disable(core);
	clk_enable_unlock(flags);
}

/**
 * clk_disable - gate a clock
 * @clk: the clk being gated
 *
 * clk_disable must not sleep, which differentiates it from clk_unprepare.  In
 * a simple case, clk_disable can be used instead of clk_unprepare to gate a
 * clk if the operation is fast and will never sleep.  One example is a
 * SoC-internal clk which is controlled via simple register writes.  In the
 * complex case a clk gate operation may require a fast and a slow part.  It is
 * this reason that clk_unprepare and clk_disable are not mutually exclusive.
 * In fact clk_disable must be called before clk_unprepare.
 */
void clk_disable(struct clk *clk)
{
	if (IS_ERR_OR_NULL(clk))
		return;

	clk_core_disable_lock(clk->core);
}
EXPORT_SYMBOL_GPL(clk_disable);

static int clk_core_enable(struct clk_core *core)
{
	int ret = 0;

	lockdep_assert_held(&enable_lock);

	if (!core)
		return 0;

	if (WARN_ON(core->prepare_count == 0))
		return -ESHUTDOWN;

	if (core->enable_count == 0) {
		ret = clk_core_enable(core->parent);

		if (ret)
			return ret;

		trace_clk_enable_rcuidle(core);

		if (core->ops->enable)
			ret = core->ops->enable(core->hw);

		trace_clk_enable_complete_rcuidle(core);

		if (ret) {
			clk_core_disable(core->parent);
			return ret;
		}
	}

	core->enable_count++;
	return 0;
}

static int clk_core_enable_lock(struct clk_core *core)
{
	unsigned long flags;
	int ret;

	flags = clk_enable_lock();
	ret = clk_core_enable(core);
	clk_enable_unlock(flags);

	return ret;
}

/**
 * clk_enable - ungate a clock
 * @clk: the clk being ungated
 *
 * clk_enable must not sleep, which differentiates it from clk_prepare.  In a
 * simple case, clk_enable can be used instead of clk_prepare to ungate a clk
 * if the operation will never sleep.  One example is a SoC-internal clk which
 * is controlled via simple register writes.  In the complex case a clk ungate
 * operation may require a fast and a slow part.  It is this reason that
 * clk_enable and clk_prepare are not mutually exclusive.  In fact clk_prepare
 * must be called before clk_enable.  Returns 0 on success, -EERROR
 * otherwise.
 */
int clk_enable(struct clk *clk)
{
	if (!clk)
		return 0;

	return clk_core_enable_lock(clk->core);
}
EXPORT_SYMBOL_GPL(clk_enable);

static int clk_core_prepare_enable(struct clk_core *core)
{
	int ret;

	ret = clk_core_prepare_lock(core);
	if (ret)
		return ret;

	ret = clk_core_enable_lock(core);
	if (ret)
		clk_core_unprepare_lock(core);

	return ret;
}

static void clk_core_disable_unprepare(struct clk_core *core)
{
	clk_core_disable_lock(core);
	clk_core_unprepare_lock(core);
}

static void clk_unprepare_unused_subtree(struct clk_core *core)
{
	struct clk_core *child;

	lockdep_assert_held(&prepare_lock);

	hlist_for_each_entry(child, &core->children, child_node)
		clk_unprepare_unused_subtree(child);

	if (core->prepare_count)
		return;

	if (core->flags & CLK_IGNORE_UNUSED)
		return;

	if (clk_pm_runtime_get(core))
		return;

	if (clk_core_is_prepared(core)) {
		trace_clk_unprepare(core);
		if (core->ops->unprepare_unused)
			core->ops->unprepare_unused(core->hw);
		else if (core->ops->unprepare)
			core->ops->unprepare(core->hw);
		trace_clk_unprepare_complete(core);
	}

	clk_pm_runtime_put(core);
}

static void clk_disable_unused_subtree(struct clk_core *core)
{
	struct clk_core *child;
	unsigned long flags;

	lockdep_assert_held(&prepare_lock);

	hlist_for_each_entry(child, &core->children, child_node)
		clk_disable_unused_subtree(child);

	if (core->flags & CLK_OPS_PARENT_ENABLE)
		clk_core_prepare_enable(core->parent);

	if (clk_pm_runtime_get(core))
		goto unprepare_out;

	flags = clk_enable_lock();

	if (core->enable_count)
		goto unlock_out;

	if (core->flags & CLK_IGNORE_UNUSED)
		goto unlock_out;

	/*
	 * some gate clocks have special needs during the disable-unused
	 * sequence.  call .disable_unused if available, otherwise fall
	 * back to .disable
	 */
	if (clk_core_is_enabled(core)) {
		trace_clk_disable(core);
		if (core->ops->disable_unused)
			core->ops->disable_unused(core->hw);
		else if (core->ops->disable)
			core->ops->disable(core->hw);
		trace_clk_disable_complete(core);
	}

unlock_out:
	clk_enable_unlock(flags);
	clk_pm_runtime_put(core);
unprepare_out:
	if (core->flags & CLK_OPS_PARENT_ENABLE)
		clk_core_disable_unprepare(core->parent);
}

static bool clk_ignore_unused;
static int __init clk_ignore_unused_setup(char *__unused)
{
	clk_ignore_unused = true;
	return 1;
}
__setup("clk_ignore_unused", clk_ignore_unused_setup);

static int clk_disable_unused(void)
{
	struct clk_core *core;

	if (clk_ignore_unused) {
		pr_warn("clk: Not disabling unused clocks\n");
		return 0;
	}

	clk_prepare_lock();

	hlist_for_each_entry(core, &clk_root_list, child_node)
		clk_disable_unused_subtree(core);

	hlist_for_each_entry(core, &clk_orphan_list, child_node)
		clk_disable_unused_subtree(core);

	hlist_for_each_entry(core, &clk_root_list, child_node)
		clk_unprepare_unused_subtree(core);

	hlist_for_each_entry(core, &clk_orphan_list, child_node)
		clk_unprepare_unused_subtree(core);

	clk_prepare_unlock();

	return 0;
}
late_initcall_sync(clk_disable_unused);

static int clk_core_determine_round_nolock(struct clk_core *core,
					   struct clk_rate_request *req)
{
	long rate;

	lockdep_assert_held(&prepare_lock);

	if (!core)
		return 0;

	/*
	 * At this point, core protection will be disabled if
	 * - if the provider is not protected at all
	 * - if the calling consumer is the only one which has exclusivity
	 *   over the provider
	 */
	if (clk_core_rate_is_protected(core)) {
		req->rate = core->rate;
	} else if (core->ops->determine_rate) {
		return core->ops->determine_rate(core->hw, req);
	} else if (core->ops->round_rate) {
		rate = core->ops->round_rate(core->hw, req->rate,
					     &req->best_parent_rate);
		if (rate < 0)
			return rate;

		req->rate = rate;
	} else {
		return -EINVAL;
	}

	return 0;
}

static void clk_core_init_rate_req(struct clk_core * const core,
				   struct clk_rate_request *req)
{
	struct clk_core *parent;

	if (WARN_ON(!core || !req))
		return;

	parent = core->parent;
	if (parent) {
		req->best_parent_hw = parent->hw;
		req->best_parent_rate = parent->rate;
	} else {
		req->best_parent_hw = NULL;
		req->best_parent_rate = 0;
	}
}

static bool clk_core_can_round(struct clk_core * const core)
{
	if (core->ops->determine_rate || core->ops->round_rate)
		return true;

	return false;
}

static int clk_core_round_rate_nolock(struct clk_core *core,
				      struct clk_rate_request *req)
{
	lockdep_assert_held(&prepare_lock);

	if (!core)
		return 0;

	clk_core_init_rate_req(core, req);

	if (clk_core_can_round(core))
		return clk_core_determine_round_nolock(core, req);
	else if (core->flags & CLK_SET_RATE_PARENT)
		return clk_core_round_rate_nolock(core->parent, req);

	req->rate = core->rate;
	return 0;
}

/**
 * __clk_determine_rate - get the closest rate actually supported by a clock
 * @hw: determine the rate of this clock
 * @req: target rate request
 *
 * Useful for clk_ops such as .set_rate and .determine_rate.
 */
int __clk_determine_rate(struct clk_hw *hw, struct clk_rate_request *req)
{
	if (!hw) {
		req->rate = 0;
		return 0;
	}

	return clk_core_round_rate_nolock(hw->core, req);
}
EXPORT_SYMBOL_GPL(__clk_determine_rate);

unsigned long clk_hw_round_rate(struct clk_hw *hw, unsigned long rate)
{
	int ret;
	struct clk_rate_request req;

	clk_core_get_boundaries(hw->core, &req.min_rate, &req.max_rate);
	req.rate = rate;

	ret = clk_core_round_rate_nolock(hw->core, &req);
	if (ret)
		return 0;

	return req.rate;
}
EXPORT_SYMBOL_GPL(clk_hw_round_rate);

/**
 * clk_round_rate - round the given rate for a clk
 * @clk: the clk for which we are rounding a rate
 * @rate: the rate which is to be rounded
 *
 * Takes in a rate as input and rounds it to a rate that the clk can actually
 * use which is then returned.  If clk doesn't support round_rate operation
 * then the parent rate is returned.
 */
long clk_round_rate(struct clk *clk, unsigned long rate)
{
	struct clk_rate_request req;
	int ret;

	if (!clk)
		return 0;

	clk_prepare_lock();

	if (clk->exclusive_count)
		clk_core_rate_unprotect(clk->core);

	clk_core_get_boundaries(clk->core, &req.min_rate, &req.max_rate);
	req.rate = rate;

	ret = clk_core_round_rate_nolock(clk->core, &req);

	if (clk->exclusive_count)
		clk_core_rate_protect(clk->core);

	clk_prepare_unlock();

	if (ret)
		return ret;

	return req.rate;
}
EXPORT_SYMBOL_GPL(clk_round_rate);

/**
 * __clk_notify - call clk notifier chain
 * @core: clk that is changing rate
 * @msg: clk notifier type (see include/linux/clk.h)
 * @old_rate: old clk rate
 * @new_rate: new clk rate
 *
 * Triggers a notifier call chain on the clk rate-change notification
 * for 'clk'.  Passes a pointer to the struct clk and the previous
 * and current rates to the notifier callback.  Intended to be called by
 * internal clock code only.  Returns NOTIFY_DONE from the last driver
 * called if all went well, or NOTIFY_STOP or NOTIFY_BAD immediately if
 * a driver returns that.
 */
static int __clk_notify(struct clk_core *core, unsigned long msg,
		unsigned long old_rate, unsigned long new_rate)
{
	struct clk_notifier *cn;
	struct clk_notifier_data cnd;
	int ret = NOTIFY_DONE;

	cnd.old_rate = old_rate;
	cnd.new_rate = new_rate;

	list_for_each_entry(cn, &clk_notifier_list, node) {
		if (cn->clk->core == core) {
			cnd.clk = cn->clk;
			ret = srcu_notifier_call_chain(&cn->notifier_head, msg,
					&cnd);
			if (ret & NOTIFY_STOP_MASK)
				return ret;
		}
	}

	return ret;
}

/**
 * __clk_recalc_accuracies
 * @core: first clk in the subtree
 *
 * Walks the subtree of clks starting with clk and recalculates accuracies as
 * it goes.  Note that if a clk does not implement the .recalc_accuracy
 * callback then it is assumed that the clock will take on the accuracy of its
 * parent.
 */
static void __clk_recalc_accuracies(struct clk_core *core)
{
	unsigned long parent_accuracy = 0;
	struct clk_core *child;

	lockdep_assert_held(&prepare_lock);

	if (core->parent)
		parent_accuracy = core->parent->accuracy;

	if (core->ops->recalc_accuracy)
		core->accuracy = core->ops->recalc_accuracy(core->hw,
							  parent_accuracy);
	else
		core->accuracy = parent_accuracy;

	hlist_for_each_entry(child, &core->children, child_node)
		__clk_recalc_accuracies(child);
}

static long clk_core_get_accuracy(struct clk_core *core)
{
	unsigned long accuracy;

	clk_prepare_lock();
	if (core && (core->flags & CLK_GET_ACCURACY_NOCACHE))
		__clk_recalc_accuracies(core);

	accuracy = __clk_get_accuracy(core);
	clk_prepare_unlock();

	return accuracy;
}

/**
 * clk_get_accuracy - return the accuracy of clk
 * @clk: the clk whose accuracy is being returned
 *
 * Simply returns the cached accuracy of the clk, unless
 * CLK_GET_ACCURACY_NOCACHE flag is set, which means a recalc_rate will be
 * issued.
 * If clk is NULL then returns 0.
 */
long clk_get_accuracy(struct clk *clk)
{
	if (!clk)
		return 0;

	return clk_core_get_accuracy(clk->core);
}
EXPORT_SYMBOL_GPL(clk_get_accuracy);

static unsigned long clk_recalc(struct clk_core *core,
				unsigned long parent_rate)
{
	unsigned long rate = parent_rate;

	if (core->ops->recalc_rate && !clk_pm_runtime_get(core)) {
		rate = core->ops->recalc_rate(core->hw, parent_rate);
		clk_pm_runtime_put(core);
	}
	return rate;
}

/**
 * __clk_recalc_rates
 * @core: first clk in the subtree
 * @msg: notification type (see include/linux/clk.h)
 *
 * Walks the subtree of clks starting with clk and recalculates rates as it
 * goes.  Note that if a clk does not implement the .recalc_rate callback then
 * it is assumed that the clock will take on the rate of its parent.
 *
 * clk_recalc_rates also propagates the POST_RATE_CHANGE notification,
 * if necessary.
 */
static void __clk_recalc_rates(struct clk_core *core, unsigned long msg)
{
	unsigned long old_rate;
	unsigned long parent_rate = 0;
	struct clk_core *child;

	lockdep_assert_held(&prepare_lock);

	old_rate = core->rate;

	if (core->parent)
		parent_rate = core->parent->rate;

	core->rate = clk_recalc(core, parent_rate);

	/*
	 * ignore NOTIFY_STOP and NOTIFY_BAD return values for POST_RATE_CHANGE
	 * & ABORT_RATE_CHANGE notifiers
	 */
	if (core->notifier_count && msg)
		__clk_notify(core, msg, old_rate, core->rate);

	hlist_for_each_entry(child, &core->children, child_node)
		__clk_recalc_rates(child, msg);
}

static unsigned long clk_core_get_rate(struct clk_core *core)
{
	unsigned long rate;

	clk_prepare_lock();

	if (core && (core->flags & CLK_GET_RATE_NOCACHE))
		__clk_recalc_rates(core, 0);

	rate = clk_core_get_rate_nolock(core);
	clk_prepare_unlock();

	return rate;
}

/**
 * clk_get_rate - return the rate of clk
 * @clk: the clk whose rate is being returned
 *
 * Simply returns the cached rate of the clk, unless CLK_GET_RATE_NOCACHE flag
 * is set, which means a recalc_rate will be issued.
 * If clk is NULL then returns 0.
 */
unsigned long clk_get_rate(struct clk *clk)
{
	if (!clk)
		return 0;

	return clk_core_get_rate(clk->core);
}
EXPORT_SYMBOL_GPL(clk_get_rate);

static int clk_fetch_parent_index(struct clk_core *core,
				  struct clk_core *parent)
{
	int i;

	if (!parent)
		return -EINVAL;

	for (i = 0; i < core->num_parents; i++)
		if (clk_core_get_parent_by_index(core, i) == parent)
			return i;

	return -EINVAL;
}

/*
 * Update the orphan status of @core and all its children.
 */
static void clk_core_update_orphan_status(struct clk_core *core, bool is_orphan)
{
	struct clk_core *child;

	core->orphan = is_orphan;

	hlist_for_each_entry(child, &core->children, child_node)
		clk_core_update_orphan_status(child, is_orphan);
}

static void clk_reparent(struct clk_core *core, struct clk_core *new_parent)
{
	bool was_orphan = core->orphan;

	hlist_del(&core->child_node);

	if (new_parent) {
		bool becomes_orphan = new_parent->orphan;

		/* avoid duplicate POST_RATE_CHANGE notifications */
		if (new_parent->new_child == core)
			new_parent->new_child = NULL;

		hlist_add_head(&core->child_node, &new_parent->children);

		if (was_orphan != becomes_orphan)
			clk_core_update_orphan_status(core, becomes_orphan);
	} else {
		hlist_add_head(&core->child_node, &clk_orphan_list);
		if (!was_orphan)
			clk_core_update_orphan_status(core, true);
	}

	core->parent = new_parent;
}

static struct clk_core *__clk_set_parent_before(struct clk_core *core,
					   struct clk_core *parent)
{
	unsigned long flags;
	struct clk_core *old_parent = core->parent;

	/*
	 * 1. enable parents for CLK_OPS_PARENT_ENABLE clock
	 *
	 * 2. Migrate prepare state between parents and prevent race with
	 * clk_enable().
	 *
	 * If the clock is not prepared, then a race with
	 * clk_enable/disable() is impossible since we already have the
	 * prepare lock (future calls to clk_enable() need to be preceded by
	 * a clk_prepare()).
	 *
	 * If the clock is prepared, migrate the prepared state to the new
	 * parent and also protect against a race with clk_enable() by
	 * forcing the clock and the new parent on.  This ensures that all
	 * future calls to clk_enable() are practically NOPs with respect to
	 * hardware and software states.
	 *
	 * See also: Comment for clk_set_parent() below.
	 */

	/* enable old_parent & parent if CLK_OPS_PARENT_ENABLE is set */
	if (core->flags & CLK_OPS_PARENT_ENABLE) {
		clk_core_prepare_enable(old_parent);
		clk_core_prepare_enable(parent);
	}

	/* migrate prepare count if > 0 */
	if (core->prepare_count) {
		clk_core_prepare_enable(parent);
		clk_core_enable_lock(core);
	}

	/* update the clk tree topology */
	flags = clk_enable_lock();
	clk_reparent(core, parent);
	clk_enable_unlock(flags);

	return old_parent;
}

static void __clk_set_parent_after(struct clk_core *core,
				   struct clk_core *parent,
				   struct clk_core *old_parent)
{
	/*
	 * Finish the migration of prepare state and undo the changes done
	 * for preventing a race with clk_enable().
	 */
	if (core->prepare_count) {
		clk_core_disable_lock(core);
		clk_core_disable_unprepare(old_parent);
	}

	/* re-balance ref counting if CLK_OPS_PARENT_ENABLE is set */
	if (core->flags & CLK_OPS_PARENT_ENABLE) {
		clk_core_disable_unprepare(parent);
		clk_core_disable_unprepare(old_parent);
	}
}

static int __clk_set_parent(struct clk_core *core, struct clk_core *parent,
			    u8 p_index)
{
	unsigned long flags;
	int ret = 0;
	struct clk_core *old_parent;

	old_parent = __clk_set_parent_before(core, parent);

	trace_clk_set_parent(core, parent);

	/* change clock input source */
	if (parent && core->ops->set_parent)
		ret = core->ops->set_parent(core->hw, p_index);

	trace_clk_set_parent_complete(core, parent);

	if (ret) {
		flags = clk_enable_lock();
		clk_reparent(core, old_parent);
		clk_enable_unlock(flags);
		__clk_set_parent_after(core, old_parent, parent);

		return ret;
	}

	__clk_set_parent_after(core, parent, old_parent);

	return 0;
}

/**
 * __clk_speculate_rates
 * @core: first clk in the subtree
 * @parent_rate: the "future" rate of clk's parent
 *
 * Walks the subtree of clks starting with clk, speculating rates as it
 * goes and firing off PRE_RATE_CHANGE notifications as necessary.
 *
 * Unlike clk_recalc_rates, clk_speculate_rates exists only for sending
 * pre-rate change notifications and returns early if no clks in the
 * subtree have subscribed to the notifications.  Note that if a clk does not
 * implement the .recalc_rate callback then it is assumed that the clock will
 * take on the rate of its parent.
 */
static int __clk_speculate_rates(struct clk_core *core,
				 unsigned long parent_rate)
{
	struct clk_core *child;
	unsigned long new_rate;
	int ret = NOTIFY_DONE;

	lockdep_assert_held(&prepare_lock);

	new_rate = clk_recalc(core, parent_rate);

	/* abort rate change if a driver returns NOTIFY_BAD or NOTIFY_STOP */
	if (core->notifier_count)
		ret = __clk_notify(core, PRE_RATE_CHANGE, core->rate, new_rate);

	if (ret & NOTIFY_STOP_MASK) {
		pr_debug("%s: clk notifier callback for clock %s aborted with error %d\n",
				__func__, core->name, ret);
		goto out;
	}

	hlist_for_each_entry(child, &core->children, child_node) {
		ret = __clk_speculate_rates(child, new_rate);
		if (ret & NOTIFY_STOP_MASK)
			break;
	}

out:
	return ret;
}

static void clk_calc_subtree(struct clk_core *core, unsigned long new_rate,
			     struct clk_core *new_parent, u8 p_index)
{
	struct clk_core *child;

	core->new_rate = new_rate;
	core->new_parent = new_parent;
	core->new_parent_index = p_index;
	/* include clk in new parent's PRE_RATE_CHANGE notifications */
	core->new_child = NULL;
	if (new_parent && new_parent != core->parent)
		new_parent->new_child = core;

	hlist_for_each_entry(child, &core->children, child_node) {
		child->new_rate = clk_recalc(child, new_rate);
		clk_calc_subtree(child, child->new_rate, NULL, 0);
	}
}

/*
 * calculate the new rates returning the topmost clock that has to be
 * changed.
 */
static struct clk_core *clk_calc_new_rates(struct clk_core *core,
					   unsigned long rate)
{
	struct clk_core *top = core;
	struct clk_core *old_parent, *parent;
	unsigned long best_parent_rate = 0;
	unsigned long new_rate;
	unsigned long min_rate;
	unsigned long max_rate;
	int p_index = 0;
	long ret;

	/* sanity */
	if (IS_ERR_OR_NULL(core))
		return NULL;

	/* save parent rate, if it exists */
	parent = old_parent = core->parent;
	if (parent)
		best_parent_rate = parent->rate;

	clk_core_get_boundaries(core, &min_rate, &max_rate);

	/* find the closest rate and parent clk/rate */
	if (clk_core_can_round(core)) {
		struct clk_rate_request req;

		req.rate = rate;
		req.min_rate = min_rate;
		req.max_rate = max_rate;

		clk_core_init_rate_req(core, &req);

		ret = clk_core_determine_round_nolock(core, &req);
		if (ret < 0)
			return NULL;

		best_parent_rate = req.best_parent_rate;
		new_rate = req.rate;
		parent = req.best_parent_hw ? req.best_parent_hw->core : NULL;

		if (new_rate < min_rate || new_rate > max_rate)
			return NULL;
	} else if (!parent || !(core->flags & CLK_SET_RATE_PARENT)) {
		/* pass-through clock without adjustable parent */
		core->new_rate = core->rate;
		return NULL;
	} else {
		/* pass-through clock with adjustable parent */
		top = clk_calc_new_rates(parent, rate);
		new_rate = parent->new_rate;
		goto out;
	}

	/* some clocks must be gated to change parent */
	if (parent != old_parent &&
	    (core->flags & CLK_SET_PARENT_GATE) && core->prepare_count) {
		pr_debug("%s: %s not gated but wants to reparent\n",
			 __func__, core->name);
		return NULL;
	}

	/* try finding the new parent index */
	if (parent && core->num_parents > 1) {
		p_index = clk_fetch_parent_index(core, parent);
		if (p_index < 0) {
			pr_debug("%s: clk %s can not be parent of clk %s\n",
				 __func__, parent->name, core->name);
			return NULL;
		}
	}

	if ((core->flags & CLK_SET_RATE_PARENT) && parent &&
	    best_parent_rate != parent->rate)
		top = clk_calc_new_rates(parent, best_parent_rate);

out:
	clk_calc_subtree(core, new_rate, parent, p_index);

	return top;
}

/*
 * Notify about rate changes in a subtree. Always walk down the whole tree
 * so that in case of an error we can walk down the whole tree again and
 * abort the change.
 */
static struct clk_core *clk_propagate_rate_change(struct clk_core *core,
						  unsigned long event)
{
	struct clk_core *child, *tmp_clk, *fail_clk = NULL;
	int ret = NOTIFY_DONE;

	if (core->rate == core->new_rate)
		return NULL;

	if (core->notifier_count) {
		ret = __clk_notify(core, event, core->rate, core->new_rate);
		if (ret & NOTIFY_STOP_MASK)
			fail_clk = core;
	}

	hlist_for_each_entry(child, &core->children, child_node) {
		/* Skip children who will be reparented to another clock */
		if (child->new_parent && child->new_parent != core)
			continue;
		tmp_clk = clk_propagate_rate_change(child, event);
		if (tmp_clk)
			fail_clk = tmp_clk;
	}

	/* handle the new child who might not be in core->children yet */
	if (core->new_child) {
		tmp_clk = clk_propagate_rate_change(core->new_child, event);
		if (tmp_clk)
			fail_clk = tmp_clk;
	}

	return fail_clk;
}

/*
 * walk down a subtree and set the new rates notifying the rate
 * change on the way
 */
static void clk_change_rate(struct clk_core *core)
{
	struct clk_core *child;
	struct hlist_node *tmp;
	unsigned long old_rate;
	unsigned long best_parent_rate = 0;
	bool skip_set_rate = false;
	struct clk_core *old_parent;
	struct clk_core *parent = NULL;

	old_rate = core->rate;

	if (core->new_parent) {
		parent = core->new_parent;
		best_parent_rate = core->new_parent->rate;
	} else if (core->parent) {
		parent = core->parent;
		best_parent_rate = core->parent->rate;
	}

	if (clk_pm_runtime_get(core))
		return;

	if (core->flags & CLK_SET_RATE_UNGATE) {
		unsigned long flags;

		clk_core_prepare(core);
		flags = clk_enable_lock();
		clk_core_enable(core);
		clk_enable_unlock(flags);
	}

	if (core->new_parent && core->new_parent != core->parent) {
		old_parent = __clk_set_parent_before(core, core->new_parent);
		trace_clk_set_parent(core, core->new_parent);

		if (core->ops->set_rate_and_parent) {
			skip_set_rate = true;
			core->ops->set_rate_and_parent(core->hw, core->new_rate,
					best_parent_rate,
					core->new_parent_index);
		} else if (core->ops->set_parent) {
			core->ops->set_parent(core->hw, core->new_parent_index);
		}

		trace_clk_set_parent_complete(core, core->new_parent);
		__clk_set_parent_after(core, core->new_parent, old_parent);
	}

	if (core->flags & CLK_OPS_PARENT_ENABLE)
		clk_core_prepare_enable(parent);

	trace_clk_set_rate(core, core->new_rate);

	if (!skip_set_rate && core->ops->set_rate)
		core->ops->set_rate(core->hw, core->new_rate, best_parent_rate);

	trace_clk_set_rate_complete(core, core->new_rate);

	core->rate = clk_recalc(core, best_parent_rate);

	if (core->flags & CLK_SET_RATE_UNGATE) {
		unsigned long flags;

		flags = clk_enable_lock();
		clk_core_disable(core);
		clk_enable_unlock(flags);
		clk_core_unprepare(core);
	}

	if (core->flags & CLK_OPS_PARENT_ENABLE)
		clk_core_disable_unprepare(parent);

	if (core->notifier_count && old_rate != core->rate)
		__clk_notify(core, POST_RATE_CHANGE, old_rate, core->rate);

	if (core->flags & CLK_RECALC_NEW_RATES)
		(void)clk_calc_new_rates(core, core->new_rate);

	/*
	 * Use safe iteration, as change_rate can actually swap parents
	 * for certain clock types.
	 */
	hlist_for_each_entry_safe(child, tmp, &core->children, child_node) {
		/* Skip children who will be reparented to another clock */
		if (child->new_parent && child->new_parent != core)
			continue;
		clk_change_rate(child);
	}

	/* handle the new child who might not be in core->children yet */
	if (core->new_child)
		clk_change_rate(core->new_child);

	clk_pm_runtime_put(core);
<<<<<<< HEAD
=======
}

static unsigned long clk_core_req_round_rate_nolock(struct clk_core *core,
						     unsigned long req_rate)
{
	int ret, cnt;
	struct clk_rate_request req;

	lockdep_assert_held(&prepare_lock);

	if (!core)
		return 0;

	/* simulate what the rate would be if it could be freely set */
	cnt = clk_core_rate_nuke_protect(core);
	if (cnt < 0)
		return cnt;

	clk_core_get_boundaries(core, &req.min_rate, &req.max_rate);
	req.rate = req_rate;

	ret = clk_core_round_rate_nolock(core, &req);

	/* restore the protection */
	clk_core_rate_restore_protect(core, cnt);

	return ret ? 0 : req.rate;
>>>>>>> 661e50bc
}

static int clk_core_set_rate_nolock(struct clk_core *core,
				    unsigned long req_rate)
{
	struct clk_core *top, *fail_clk;
<<<<<<< HEAD
	unsigned long rate = req_rate;
=======
	unsigned long rate;
>>>>>>> 661e50bc
	int ret = 0;

	if (!core)
		return 0;

	rate = clk_core_req_round_rate_nolock(core, req_rate);

	/* bail early if nothing to do */
	if (rate == clk_core_get_rate_nolock(core))
		return 0;

	/* fail on a direct rate set of a protected provider */
	if (clk_core_rate_is_protected(core))
		return -EBUSY;

	if ((core->flags & CLK_SET_RATE_GATE) && core->prepare_count)
		return -EBUSY;

	/* calculate new rates and get the topmost changed clock */
	top = clk_calc_new_rates(core, req_rate);
	if (!top)
		return -EINVAL;

	ret = clk_pm_runtime_get(core);
	if (ret)
		return ret;

	/* notify that we are about to change rates */
	fail_clk = clk_propagate_rate_change(top, PRE_RATE_CHANGE);
	if (fail_clk) {
		pr_debug("%s: failed to set %s rate\n", __func__,
				fail_clk->name);
		clk_propagate_rate_change(top, ABORT_RATE_CHANGE);
		ret = -EBUSY;
		goto err;
	}

	/* change the rates */
	clk_change_rate(top);

	core->req_rate = req_rate;
err:
	clk_pm_runtime_put(core);

	return ret;
}

/**
 * clk_set_rate - specify a new rate for clk
 * @clk: the clk whose rate is being changed
 * @rate: the new rate for clk
 *
 * In the simplest case clk_set_rate will only adjust the rate of clk.
 *
 * Setting the CLK_SET_RATE_PARENT flag allows the rate change operation to
 * propagate up to clk's parent; whether or not this happens depends on the
 * outcome of clk's .round_rate implementation.  If *parent_rate is unchanged
 * after calling .round_rate then upstream parent propagation is ignored.  If
 * *parent_rate comes back with a new rate for clk's parent then we propagate
 * up to clk's parent and set its rate.  Upward propagation will continue
 * until either a clk does not support the CLK_SET_RATE_PARENT flag or
 * .round_rate stops requesting changes to clk's parent_rate.
 *
 * Rate changes are accomplished via tree traversal that also recalculates the
 * rates for the clocks and fires off POST_RATE_CHANGE notifiers.
 *
 * Returns 0 on success, -EERROR otherwise.
 */
int clk_set_rate(struct clk *clk, unsigned long rate)
{
	int ret;

	if (!clk)
		return 0;

	/* prevent racing with updates to the clock topology */
	clk_prepare_lock();

	if (clk->exclusive_count)
		clk_core_rate_unprotect(clk->core);

	ret = clk_core_set_rate_nolock(clk->core, rate);

	if (clk->exclusive_count)
		clk_core_rate_protect(clk->core);

	clk_prepare_unlock();

	return ret;
}
EXPORT_SYMBOL_GPL(clk_set_rate);

/**
 * clk_set_rate_exclusive - specify a new rate get exclusive control
 * @clk: the clk whose rate is being changed
 * @rate: the new rate for clk
 *
 * This is a combination of clk_set_rate() and clk_rate_exclusive_get()
 * within a critical section
 *
 * This can be used initially to ensure that at least 1 consumer is
 * statisfied when several consumers are competing for exclusivity over the
 * same clock provider.
 *
 * The exclusivity is not applied if setting the rate failed.
 *
 * Calls to clk_rate_exclusive_get() should be balanced with calls to
 * clk_rate_exclusive_put().
 *
 * Returns 0 on success, -EERROR otherwise.
 */
int clk_set_rate_exclusive(struct clk *clk, unsigned long rate)
{
	int ret;

	if (!clk)
		return 0;

	/* prevent racing with updates to the clock topology */
	clk_prepare_lock();

	/*
	 * The temporary protection removal is not here, on purpose
	 * This function is meant to be used instead of clk_rate_protect,
	 * so before the consumer code path protect the clock provider
	 */

	ret = clk_core_set_rate_nolock(clk->core, rate);
	if (!ret) {
		clk_core_rate_protect(clk->core);
		clk->exclusive_count++;
	}

	clk_prepare_unlock();

	return ret;
}
EXPORT_SYMBOL_GPL(clk_set_rate_exclusive);

/**
 * clk_set_rate_range - set a rate range for a clock source
 * @clk: clock source
 * @min: desired minimum clock rate in Hz, inclusive
 * @max: desired maximum clock rate in Hz, inclusive
 *
 * Returns success (0) or negative errno.
 */
int clk_set_rate_range(struct clk *clk, unsigned long min, unsigned long max)
{
	int ret = 0;
	unsigned long old_min, old_max, rate;

	if (!clk)
		return 0;

	if (min > max) {
		pr_err("%s: clk %s dev %s con %s: invalid range [%lu, %lu]\n",
		       __func__, clk->core->name, clk->dev_id, clk->con_id,
		       min, max);
		return -EINVAL;
	}

	clk_prepare_lock();

	if (clk->exclusive_count)
		clk_core_rate_unprotect(clk->core);

	/* Save the current values in case we need to rollback the change */
	old_min = clk->min_rate;
	old_max = clk->max_rate;
	clk->min_rate = min;
	clk->max_rate = max;

	rate = clk_core_get_rate_nolock(clk->core);
	if (rate < min || rate > max) {
		/*
		 * FIXME:
		 * We are in bit of trouble here, current rate is outside the
		 * the requested range. We are going try to request appropriate
		 * range boundary but there is a catch. It may fail for the
		 * usual reason (clock broken, clock protected, etc) but also
		 * because:
		 * - round_rate() was not favorable and fell on the wrong
		 *   side of the boundary
		 * - the determine_rate() callback does not really check for
		 *   this corner case when determining the rate
		 */

		if (rate < min)
			rate = min;
		else
			rate = max;

		ret = clk_core_set_rate_nolock(clk->core, rate);
		if (ret) {
			/* rollback the changes */
			clk->min_rate = old_min;
			clk->max_rate = old_max;
		}
	}

	if (clk->exclusive_count)
		clk_core_rate_protect(clk->core);

	clk_prepare_unlock();

	return ret;
}
EXPORT_SYMBOL_GPL(clk_set_rate_range);

/**
 * clk_set_min_rate - set a minimum clock rate for a clock source
 * @clk: clock source
 * @rate: desired minimum clock rate in Hz, inclusive
 *
 * Returns success (0) or negative errno.
 */
int clk_set_min_rate(struct clk *clk, unsigned long rate)
{
	if (!clk)
		return 0;

	return clk_set_rate_range(clk, rate, clk->max_rate);
}
EXPORT_SYMBOL_GPL(clk_set_min_rate);

/**
 * clk_set_max_rate - set a maximum clock rate for a clock source
 * @clk: clock source
 * @rate: desired maximum clock rate in Hz, inclusive
 *
 * Returns success (0) or negative errno.
 */
int clk_set_max_rate(struct clk *clk, unsigned long rate)
{
	if (!clk)
		return 0;

	return clk_set_rate_range(clk, clk->min_rate, rate);
}
EXPORT_SYMBOL_GPL(clk_set_max_rate);

/**
 * clk_get_parent - return the parent of a clk
 * @clk: the clk whose parent gets returned
 *
 * Simply returns clk->parent.  Returns NULL if clk is NULL.
 */
struct clk *clk_get_parent(struct clk *clk)
{
	struct clk *parent;

	if (!clk)
		return NULL;

	clk_prepare_lock();
	/* TODO: Create a per-user clk and change callers to call clk_put */
	parent = !clk->core->parent ? NULL : clk->core->parent->hw->clk;
	clk_prepare_unlock();

	return parent;
}
EXPORT_SYMBOL_GPL(clk_get_parent);

static struct clk_core *__clk_init_parent(struct clk_core *core)
{
	u8 index = 0;

	if (core->num_parents > 1 && core->ops->get_parent)
		index = core->ops->get_parent(core->hw);

	return clk_core_get_parent_by_index(core, index);
}

static void clk_core_reparent(struct clk_core *core,
				  struct clk_core *new_parent)
{
	clk_reparent(core, new_parent);
	__clk_recalc_accuracies(core);
	__clk_recalc_rates(core, POST_RATE_CHANGE);
}

void clk_hw_reparent(struct clk_hw *hw, struct clk_hw *new_parent)
{
	if (!hw)
		return;

	clk_core_reparent(hw->core, !new_parent ? NULL : new_parent->core);
}

/**
 * clk_has_parent - check if a clock is a possible parent for another
 * @clk: clock source
 * @parent: parent clock source
 *
 * This function can be used in drivers that need to check that a clock can be
 * the parent of another without actually changing the parent.
 *
 * Returns true if @parent is a possible parent for @clk, false otherwise.
 */
bool clk_has_parent(struct clk *clk, struct clk *parent)
{
	struct clk_core *core, *parent_core;
	unsigned int i;

	/* NULL clocks should be nops, so return success if either is NULL. */
	if (!clk || !parent)
		return true;

	core = clk->core;
	parent_core = parent->core;

	/* Optimize for the case where the parent is already the parent. */
	if (core->parent == parent_core)
		return true;

	for (i = 0; i < core->num_parents; i++)
		if (strcmp(core->parent_names[i], parent_core->name) == 0)
			return true;

	return false;
}
EXPORT_SYMBOL_GPL(clk_has_parent);

static int clk_core_set_parent_nolock(struct clk_core *core,
				      struct clk_core *parent)
{
	int ret = 0;
	int p_index = 0;
	unsigned long p_rate = 0;

	lockdep_assert_held(&prepare_lock);

	if (!core)
		return 0;

	if (core->parent == parent)
		return 0;

	/* verify ops for for multi-parent clks */
	if (core->num_parents > 1 && !core->ops->set_parent)
		return -EPERM;

	/* check that we are allowed to re-parent if the clock is in use */
	if ((core->flags & CLK_SET_PARENT_GATE) && core->prepare_count)
		return -EBUSY;

	if (clk_core_rate_is_protected(core))
		return -EBUSY;

	/* try finding the new parent index */
	if (parent) {
		p_index = clk_fetch_parent_index(core, parent);
		if (p_index < 0) {
			pr_debug("%s: clk %s can not be parent of clk %s\n",
					__func__, parent->name, core->name);
			return p_index;
		}
		p_rate = parent->rate;
	}

	ret = clk_pm_runtime_get(core);
	if (ret)
<<<<<<< HEAD
		goto out;
=======
		return ret;
>>>>>>> 661e50bc

	/* propagate PRE_RATE_CHANGE notifications */
	ret = __clk_speculate_rates(core, p_rate);

	/* abort if a driver objects */
	if (ret & NOTIFY_STOP_MASK)
		goto runtime_put;

	/* do the re-parent */
	ret = __clk_set_parent(core, parent, p_index);

	/* propagate rate an accuracy recalculation accordingly */
	if (ret) {
		__clk_recalc_rates(core, ABORT_RATE_CHANGE);
	} else {
		__clk_recalc_rates(core, POST_RATE_CHANGE);
		__clk_recalc_accuracies(core);
	}

runtime_put:
	clk_pm_runtime_put(core);
<<<<<<< HEAD
out:
	clk_prepare_unlock();
=======
>>>>>>> 661e50bc

	return ret;
}

/**
 * clk_set_parent - switch the parent of a mux clk
 * @clk: the mux clk whose input we are switching
 * @parent: the new input to clk
 *
 * Re-parent clk to use parent as its new input source.  If clk is in
 * prepared state, the clk will get enabled for the duration of this call. If
 * that's not acceptable for a specific clk (Eg: the consumer can't handle
 * that, the reparenting is glitchy in hardware, etc), use the
 * CLK_SET_PARENT_GATE flag to allow reparenting only when clk is unprepared.
 *
 * After successfully changing clk's parent clk_set_parent will update the
 * clk topology, sysfs topology and propagate rate recalculation via
 * __clk_recalc_rates.
 *
 * Returns 0 on success, -EERROR otherwise.
 */
int clk_set_parent(struct clk *clk, struct clk *parent)
{
	int ret;

	if (!clk)
		return 0;

	clk_prepare_lock();

	if (clk->exclusive_count)
		clk_core_rate_unprotect(clk->core);

	ret = clk_core_set_parent_nolock(clk->core,
					 parent ? parent->core : NULL);

	if (clk->exclusive_count)
		clk_core_rate_protect(clk->core);

	clk_prepare_unlock();

	return ret;
}
EXPORT_SYMBOL_GPL(clk_set_parent);

static int clk_core_set_phase_nolock(struct clk_core *core, int degrees)
{
	int ret = -EINVAL;

	lockdep_assert_held(&prepare_lock);

	if (!core)
		return 0;

	if (clk_core_rate_is_protected(core))
		return -EBUSY;

	trace_clk_set_phase(core, degrees);

	if (core->ops->set_phase)
		ret = core->ops->set_phase(core->hw, degrees);

	trace_clk_set_phase_complete(core, degrees);

	return ret;
}

/**
 * clk_set_phase - adjust the phase shift of a clock signal
 * @clk: clock signal source
 * @degrees: number of degrees the signal is shifted
 *
 * Shifts the phase of a clock signal by the specified
 * degrees. Returns 0 on success, -EERROR otherwise.
 *
 * This function makes no distinction about the input or reference
 * signal that we adjust the clock signal phase against. For example
 * phase locked-loop clock signal generators we may shift phase with
 * respect to feedback clock signal input, but for other cases the
 * clock phase may be shifted with respect to some other, unspecified
 * signal.
 *
 * Additionally the concept of phase shift does not propagate through
 * the clock tree hierarchy, which sets it apart from clock rates and
 * clock accuracy. A parent clock phase attribute does not have an
 * impact on the phase attribute of a child clock.
 */
int clk_set_phase(struct clk *clk, int degrees)
{
	int ret;

	if (!clk)
		return 0;

	/* sanity check degrees */
	degrees %= 360;
	if (degrees < 0)
		degrees += 360;

	clk_prepare_lock();

	if (clk->exclusive_count)
		clk_core_rate_unprotect(clk->core);

	ret = clk_core_set_phase_nolock(clk->core, degrees);

	if (clk->exclusive_count)
		clk_core_rate_protect(clk->core);

	clk_prepare_unlock();

	return ret;
}
EXPORT_SYMBOL_GPL(clk_set_phase);

static int clk_core_get_phase(struct clk_core *core)
{
	int ret;

	clk_prepare_lock();
	ret = core->phase;
	clk_prepare_unlock();

	return ret;
}

/**
 * clk_get_phase - return the phase shift of a clock signal
 * @clk: clock signal source
 *
 * Returns the phase shift of a clock node in degrees, otherwise returns
 * -EERROR.
 */
int clk_get_phase(struct clk *clk)
{
	if (!clk)
		return 0;

	return clk_core_get_phase(clk->core);
}
EXPORT_SYMBOL_GPL(clk_get_phase);

/**
 * clk_is_match - check if two clk's point to the same hardware clock
 * @p: clk compared against q
 * @q: clk compared against p
 *
 * Returns true if the two struct clk pointers both point to the same hardware
 * clock node. Put differently, returns true if struct clk *p and struct clk *q
 * share the same struct clk_core object.
 *
 * Returns false otherwise. Note that two NULL clks are treated as matching.
 */
bool clk_is_match(const struct clk *p, const struct clk *q)
{
	/* trivial case: identical struct clk's or both NULL */
	if (p == q)
		return true;

	/* true if clk->core pointers match. Avoid dereferencing garbage */
	if (!IS_ERR_OR_NULL(p) && !IS_ERR_OR_NULL(q))
		if (p->core == q->core)
			return true;

	return false;
}
EXPORT_SYMBOL_GPL(clk_is_match);

/***        debugfs support        ***/

#ifdef CONFIG_DEBUG_FS
#include <linux/debugfs.h>

static struct dentry *rootdir;
static int inited = 0;
static DEFINE_MUTEX(clk_debug_lock);
static HLIST_HEAD(clk_debug_list);

static struct hlist_head *all_lists[] = {
	&clk_root_list,
	&clk_orphan_list,
	NULL,
};

static struct hlist_head *orphan_list[] = {
	&clk_orphan_list,
	NULL,
};

static void clk_summary_show_one(struct seq_file *s, struct clk_core *c,
				 int level)
{
	if (!c)
		return;

	seq_printf(s, "%*s%-*s %7d %8d %8d %11lu %10lu %-3d\n",
		   level * 3 + 1, "",
		   30 - level * 3, c->name,
		   c->enable_count, c->prepare_count, c->protect_count,
		   clk_core_get_rate(c), clk_core_get_accuracy(c),
		   clk_core_get_phase(c));
}

static void clk_summary_show_subtree(struct seq_file *s, struct clk_core *c,
				     int level)
{
	struct clk_core *child;

	if (!c)
		return;

	clk_summary_show_one(s, c, level);

	hlist_for_each_entry(child, &c->children, child_node)
		clk_summary_show_subtree(s, child, level + 1);
}

static int clk_summary_show(struct seq_file *s, void *data)
{
	struct clk_core *c;
	struct hlist_head **lists = (struct hlist_head **)s->private;

	seq_puts(s, "                                 enable  prepare  protect                               \n");
	seq_puts(s, "   clock                          count    count    count        rate   accuracy   phase\n");
	seq_puts(s, "----------------------------------------------------------------------------------------\n");

	clk_prepare_lock();

	for (; *lists; lists++)
		hlist_for_each_entry(c, *lists, child_node)
			clk_summary_show_subtree(s, c, 0);

	clk_prepare_unlock();

	return 0;
}


static int clk_summary_open(struct inode *inode, struct file *file)
{
	return single_open(file, clk_summary_show, inode->i_private);
}

static const struct file_operations clk_summary_fops = {
	.open		= clk_summary_open,
	.read		= seq_read,
	.llseek		= seq_lseek,
	.release	= single_release,
};

static void clk_dump_one(struct seq_file *s, struct clk_core *c, int level)
{
	if (!c)
		return;

	/* This should be JSON format, i.e. elements separated with a comma */
	seq_printf(s, "\"%s\": { ", c->name);
	seq_printf(s, "\"enable_count\": %d,", c->enable_count);
	seq_printf(s, "\"prepare_count\": %d,", c->prepare_count);
	seq_printf(s, "\"protect_count\": %d,", c->protect_count);
	seq_printf(s, "\"rate\": %lu,", clk_core_get_rate(c));
	seq_printf(s, "\"accuracy\": %lu,", clk_core_get_accuracy(c));
	seq_printf(s, "\"phase\": %d", clk_core_get_phase(c));
}

static void clk_dump_subtree(struct seq_file *s, struct clk_core *c, int level)
{
	struct clk_core *child;

	if (!c)
		return;

	clk_dump_one(s, c, level);

	hlist_for_each_entry(child, &c->children, child_node) {
		seq_putc(s, ',');
		clk_dump_subtree(s, child, level + 1);
	}

	seq_putc(s, '}');
}

static int clk_dump(struct seq_file *s, void *data)
{
	struct clk_core *c;
	bool first_node = true;
	struct hlist_head **lists = (struct hlist_head **)s->private;

	seq_putc(s, '{');
	clk_prepare_lock();

	for (; *lists; lists++) {
		hlist_for_each_entry(c, *lists, child_node) {
			if (!first_node)
				seq_putc(s, ',');
			first_node = false;
			clk_dump_subtree(s, c, 0);
		}
	}

	clk_prepare_unlock();

	seq_puts(s, "}\n");
	return 0;
}


static int clk_dump_open(struct inode *inode, struct file *file)
{
	return single_open(file, clk_dump, inode->i_private);
}

static const struct file_operations clk_dump_fops = {
	.open		= clk_dump_open,
	.read		= seq_read,
	.llseek		= seq_lseek,
	.release	= single_release,
};

static const struct {
	unsigned long flag;
	const char *name;
} clk_flags[] = {
#define ENTRY(f) { f, __stringify(f) }
	ENTRY(CLK_SET_RATE_GATE),
	ENTRY(CLK_SET_PARENT_GATE),
	ENTRY(CLK_SET_RATE_PARENT),
	ENTRY(CLK_IGNORE_UNUSED),
	ENTRY(CLK_IS_BASIC),
	ENTRY(CLK_GET_RATE_NOCACHE),
	ENTRY(CLK_SET_RATE_NO_REPARENT),
	ENTRY(CLK_GET_ACCURACY_NOCACHE),
	ENTRY(CLK_RECALC_NEW_RATES),
	ENTRY(CLK_SET_RATE_UNGATE),
	ENTRY(CLK_IS_CRITICAL),
	ENTRY(CLK_OPS_PARENT_ENABLE),
#undef ENTRY
};

static int clk_flags_dump(struct seq_file *s, void *data)
{
	struct clk_core *core = s->private;
	unsigned long flags = core->flags;
	unsigned int i;

	for (i = 0; flags && i < ARRAY_SIZE(clk_flags); i++) {
		if (flags & clk_flags[i].flag) {
			seq_printf(s, "%s\n", clk_flags[i].name);
			flags &= ~clk_flags[i].flag;
		}
	}
	if (flags) {
		/* Unknown flags */
		seq_printf(s, "0x%lx\n", flags);
	}

	return 0;
}

static int clk_flags_open(struct inode *inode, struct file *file)
{
	return single_open(file, clk_flags_dump, inode->i_private);
}

static const struct file_operations clk_flags_fops = {
	.open		= clk_flags_open,
	.read		= seq_read,
	.llseek		= seq_lseek,
	.release	= single_release,
};

static int possible_parents_dump(struct seq_file *s, void *data)
{
	struct clk_core *core = s->private;
	int i;

	for (i = 0; i < core->num_parents - 1; i++)
		seq_printf(s, "%s ", core->parent_names[i]);

	seq_printf(s, "%s\n", core->parent_names[i]);

	return 0;
}

static int possible_parents_open(struct inode *inode, struct file *file)
{
	return single_open(file, possible_parents_dump, inode->i_private);
}

static const struct file_operations possible_parents_fops = {
	.open		= possible_parents_open,
	.read		= seq_read,
	.llseek		= seq_lseek,
	.release	= single_release,
};

static int clk_debug_create_one(struct clk_core *core, struct dentry *pdentry)
{
	struct dentry *d;
	int ret = -ENOMEM;

	if (!core || !pdentry) {
		ret = -EINVAL;
		goto out;
	}

	d = debugfs_create_dir(core->name, pdentry);
	if (!d)
		goto out;

	core->dentry = d;

	d = debugfs_create_ulong("clk_rate", 0444, core->dentry, &core->rate);
	if (!d)
		goto err_out;

	d = debugfs_create_ulong("clk_accuracy", 0444, core->dentry,
				 &core->accuracy);
	if (!d)
		goto err_out;

	d = debugfs_create_u32("clk_phase", 0444, core->dentry, &core->phase);
	if (!d)
		goto err_out;

	d = debugfs_create_file("clk_flags", 0444, core->dentry, core,
				&clk_flags_fops);
	if (!d)
		goto err_out;

	d = debugfs_create_u32("clk_prepare_count", 0444, core->dentry,
			       &core->prepare_count);
	if (!d)
		goto err_out;

	d = debugfs_create_u32("clk_enable_count", 0444, core->dentry,
			       &core->enable_count);
	if (!d)
		goto err_out;

	d = debugfs_create_u32("clk_protect_count", 0444, core->dentry,
			       &core->protect_count);
	if (!d)
		goto err_out;

	d = debugfs_create_u32("clk_notifier_count", 0444, core->dentry,
			       &core->notifier_count);
	if (!d)
		goto err_out;

	if (core->num_parents > 1) {
		d = debugfs_create_file("clk_possible_parents", 0444,
				core->dentry, core, &possible_parents_fops);
		if (!d)
			goto err_out;
	}

	if (core->ops->debug_init) {
		ret = core->ops->debug_init(core->hw, core->dentry);
		if (ret)
			goto err_out;
	}

	ret = 0;
	goto out;

err_out:
	debugfs_remove_recursive(core->dentry);
	core->dentry = NULL;
out:
	return ret;
}

/**
 * clk_debug_register - add a clk node to the debugfs clk directory
 * @core: the clk being added to the debugfs clk directory
 *
 * Dynamically adds a clk to the debugfs clk directory if debugfs has been
 * initialized.  Otherwise it bails out early since the debugfs clk directory
 * will be created lazily by clk_debug_init as part of a late_initcall.
 */
static int clk_debug_register(struct clk_core *core)
{
	int ret = 0;

	mutex_lock(&clk_debug_lock);
	hlist_add_head(&core->debug_node, &clk_debug_list);
	if (inited)
		ret = clk_debug_create_one(core, rootdir);
	mutex_unlock(&clk_debug_lock);

	return ret;
}

 /**
 * clk_debug_unregister - remove a clk node from the debugfs clk directory
 * @core: the clk being removed from the debugfs clk directory
 *
 * Dynamically removes a clk and all its child nodes from the
 * debugfs clk directory if clk->dentry points to debugfs created by
 * clk_debug_register in __clk_core_init.
 */
static void clk_debug_unregister(struct clk_core *core)
{
	mutex_lock(&clk_debug_lock);
	hlist_del_init(&core->debug_node);
	debugfs_remove_recursive(core->dentry);
	core->dentry = NULL;
	mutex_unlock(&clk_debug_lock);
}

struct dentry *clk_debugfs_add_file(struct clk_hw *hw, char *name, umode_t mode,
				void *data, const struct file_operations *fops)
{
	struct dentry *d = NULL;

	if (hw->core->dentry)
		d = debugfs_create_file(name, mode, hw->core->dentry, data,
					fops);

	return d;
}
EXPORT_SYMBOL_GPL(clk_debugfs_add_file);

/**
 * clk_debug_init - lazily populate the debugfs clk directory
 *
 * clks are often initialized very early during boot before memory can be
 * dynamically allocated and well before debugfs is setup. This function
 * populates the debugfs clk directory once at boot-time when we know that
 * debugfs is setup. It should only be called once at boot-time, all other clks
 * added dynamically will be done so with clk_debug_register.
 */
static int __init clk_debug_init(void)
{
	struct clk_core *core;
	struct dentry *d;

	rootdir = debugfs_create_dir("clk", NULL);

	if (!rootdir)
		return -ENOMEM;

	d = debugfs_create_file("clk_summary", 0444, rootdir, &all_lists,
				&clk_summary_fops);
	if (!d)
		return -ENOMEM;

	d = debugfs_create_file("clk_dump", 0444, rootdir, &all_lists,
				&clk_dump_fops);
	if (!d)
		return -ENOMEM;

	d = debugfs_create_file("clk_orphan_summary", 0444, rootdir,
				&orphan_list, &clk_summary_fops);
	if (!d)
		return -ENOMEM;

	d = debugfs_create_file("clk_orphan_dump", 0444, rootdir,
				&orphan_list, &clk_dump_fops);
	if (!d)
		return -ENOMEM;

	mutex_lock(&clk_debug_lock);
	hlist_for_each_entry(core, &clk_debug_list, debug_node)
		clk_debug_create_one(core, rootdir);

	inited = 1;
	mutex_unlock(&clk_debug_lock);

	return 0;
}
late_initcall(clk_debug_init);
#else
static inline int clk_debug_register(struct clk_core *core) { return 0; }
static inline void clk_debug_reparent(struct clk_core *core,
				      struct clk_core *new_parent)
{
}
static inline void clk_debug_unregister(struct clk_core *core)
{
}
#endif

/**
 * __clk_core_init - initialize the data structures in a struct clk_core
 * @core:	clk_core being initialized
 *
 * Initializes the lists in struct clk_core, queries the hardware for the
 * parent and rate and sets them both.
 */
static int __clk_core_init(struct clk_core *core)
{
	int i, ret;
	struct clk_core *orphan;
	struct hlist_node *tmp2;
	unsigned long rate;

	if (!core)
		return -EINVAL;

	clk_prepare_lock();

	ret = clk_pm_runtime_get(core);
	if (ret)
		goto unlock;

	/* check to see if a clock with this name is already registered */
	if (clk_core_lookup(core->name)) {
		pr_debug("%s: clk %s already initialized\n",
				__func__, core->name);
		ret = -EEXIST;
		goto out;
	}

	/* check that clk_ops are sane.  See Documentation/clk.txt */
	if (core->ops->set_rate &&
	    !((core->ops->round_rate || core->ops->determine_rate) &&
	      core->ops->recalc_rate)) {
		pr_err("%s: %s must implement .round_rate or .determine_rate in addition to .recalc_rate\n",
		       __func__, core->name);
		ret = -EINVAL;
		goto out;
	}

	if (core->ops->set_parent && !core->ops->get_parent) {
		pr_err("%s: %s must implement .get_parent & .set_parent\n",
		       __func__, core->name);
		ret = -EINVAL;
		goto out;
	}

	if (core->num_parents > 1 && !core->ops->get_parent) {
		pr_err("%s: %s must implement .get_parent as it has multi parents\n",
		       __func__, core->name);
		ret = -EINVAL;
		goto out;
	}

	if (core->ops->set_rate_and_parent &&
			!(core->ops->set_parent && core->ops->set_rate)) {
		pr_err("%s: %s must implement .set_parent & .set_rate\n",
				__func__, core->name);
		ret = -EINVAL;
		goto out;
	}

	/* throw a WARN if any entries in parent_names are NULL */
	for (i = 0; i < core->num_parents; i++)
		WARN(!core->parent_names[i],
				"%s: invalid NULL in %s's .parent_names\n",
				__func__, core->name);

	core->parent = __clk_init_parent(core);

	/*
	 * Populate core->parent if parent has already been clk_core_init'd. If
	 * parent has not yet been clk_core_init'd then place clk in the orphan
	 * list.  If clk doesn't have any parents then place it in the root
	 * clk list.
	 *
	 * Every time a new clk is clk_init'd then we walk the list of orphan
	 * clocks and re-parent any that are children of the clock currently
	 * being clk_init'd.
	 */
	if (core->parent) {
		hlist_add_head(&core->child_node,
				&core->parent->children);
		core->orphan = core->parent->orphan;
	} else if (!core->num_parents) {
		hlist_add_head(&core->child_node, &clk_root_list);
		core->orphan = false;
	} else {
		hlist_add_head(&core->child_node, &clk_orphan_list);
		core->orphan = true;
	}

	/*
	 * Set clk's accuracy.  The preferred method is to use
	 * .recalc_accuracy. For simple clocks and lazy developers the default
	 * fallback is to use the parent's accuracy.  If a clock doesn't have a
	 * parent (or is orphaned) then accuracy is set to zero (perfect
	 * clock).
	 */
	if (core->ops->recalc_accuracy)
		core->accuracy = core->ops->recalc_accuracy(core->hw,
					__clk_get_accuracy(core->parent));
	else if (core->parent)
		core->accuracy = core->parent->accuracy;
	else
		core->accuracy = 0;

	/*
	 * Set clk's phase.
	 * Since a phase is by definition relative to its parent, just
	 * query the current clock phase, or just assume it's in phase.
	 */
	if (core->ops->get_phase)
		core->phase = core->ops->get_phase(core->hw);
	else
		core->phase = 0;

	/*
	 * Set clk's rate.  The preferred method is to use .recalc_rate.  For
	 * simple clocks and lazy developers the default fallback is to use the
	 * parent's rate.  If a clock doesn't have a parent (or is orphaned)
	 * then rate is set to zero.
	 */
	if (core->ops->recalc_rate)
		rate = core->ops->recalc_rate(core->hw,
				clk_core_get_rate_nolock(core->parent));
	else if (core->parent)
		rate = core->parent->rate;
	else
		rate = 0;
	core->rate = core->req_rate = rate;

	/*
	 * walk the list of orphan clocks and reparent any that newly finds a
	 * parent.
	 */
	hlist_for_each_entry_safe(orphan, tmp2, &clk_orphan_list, child_node) {
		struct clk_core *parent = __clk_init_parent(orphan);
		unsigned long flags;

		/*
		 * we could call __clk_set_parent, but that would result in a
		 * redundant call to the .set_rate op, if it exists
		 */
		if (parent) {
			/* update the clk tree topology */
			flags = clk_enable_lock();
			clk_reparent(orphan, parent);
			clk_enable_unlock(flags);
			__clk_recalc_accuracies(orphan);
			__clk_recalc_rates(orphan, 0);
		}
	}

	/*
	 * optional platform-specific magic
	 *
	 * The .init callback is not used by any of the basic clock types, but
	 * exists for weird hardware that must perform initialization magic.
	 * Please consider other ways of solving initialization problems before
	 * using this callback, as its use is discouraged.
	 */
	if (core->ops->init)
		core->ops->init(core->hw);

	if (core->flags & CLK_IS_CRITICAL) {
		unsigned long flags;

		clk_core_prepare(core);

		flags = clk_enable_lock();
		clk_core_enable(core);
		clk_enable_unlock(flags);
	}

	kref_init(&core->ref);
out:
	clk_pm_runtime_put(core);
unlock:
	clk_prepare_unlock();

	if (!ret)
		clk_debug_register(core);

	return ret;
}

struct clk *__clk_create_clk(struct clk_hw *hw, const char *dev_id,
			     const char *con_id)
{
	struct clk *clk;

	/* This is to allow this function to be chained to others */
	if (IS_ERR_OR_NULL(hw))
		return ERR_CAST(hw);

	clk = kzalloc(sizeof(*clk), GFP_KERNEL);
	if (!clk)
		return ERR_PTR(-ENOMEM);

	clk->core = hw->core;
	clk->dev_id = dev_id;
	clk->con_id = kstrdup_const(con_id, GFP_KERNEL);
	clk->max_rate = ULONG_MAX;

	clk_prepare_lock();
	hlist_add_head(&clk->clks_node, &hw->core->clks);
	clk_prepare_unlock();

	return clk;
}

void __clk_free_clk(struct clk *clk)
{
	clk_prepare_lock();
	hlist_del(&clk->clks_node);
	clk_prepare_unlock();

	kfree_const(clk->con_id);
	kfree(clk);
}

/**
 * clk_register - allocate a new clock, register it and return an opaque cookie
 * @dev: device that is registering this clock
 * @hw: link to hardware-specific clock data
 *
 * clk_register is the primary interface for populating the clock tree with new
 * clock nodes.  It returns a pointer to the newly allocated struct clk which
 * cannot be dereferenced by driver code but may be used in conjunction with the
 * rest of the clock API.  In the event of an error clk_register will return an
 * error code; drivers must test for an error code after calling clk_register.
 */
struct clk *clk_register(struct device *dev, struct clk_hw *hw)
{
	int i, ret;
	struct clk_core *core;

	core = kzalloc(sizeof(*core), GFP_KERNEL);
	if (!core) {
		ret = -ENOMEM;
		goto fail_out;
	}

	core->name = kstrdup_const(hw->init->name, GFP_KERNEL);
	if (!core->name) {
		ret = -ENOMEM;
		goto fail_name;
	}

	if (WARN_ON(!hw->init->ops)) {
		ret = -EINVAL;
		goto fail_ops;
	}
	core->ops = hw->init->ops;
<<<<<<< HEAD
=======

>>>>>>> 661e50bc
	if (dev && pm_runtime_enabled(dev))
		core->dev = dev;
	if (dev && dev->driver)
		core->owner = dev->driver->owner;
	core->hw = hw;
	core->flags = hw->init->flags;
	core->num_parents = hw->init->num_parents;
	core->min_rate = 0;
	core->max_rate = ULONG_MAX;
	hw->core = core;

	/* allocate local copy in case parent_names is __initdata */
	core->parent_names = kcalloc(core->num_parents, sizeof(char *),
					GFP_KERNEL);

	if (!core->parent_names) {
		ret = -ENOMEM;
		goto fail_parent_names;
	}


	/* copy each string name in case parent_names is __initdata */
	for (i = 0; i < core->num_parents; i++) {
		core->parent_names[i] = kstrdup_const(hw->init->parent_names[i],
						GFP_KERNEL);
		if (!core->parent_names[i]) {
			ret = -ENOMEM;
			goto fail_parent_names_copy;
		}
	}

	/* avoid unnecessary string look-ups of clk_core's possible parents. */
	core->parents = kcalloc(core->num_parents, sizeof(*core->parents),
				GFP_KERNEL);
	if (!core->parents) {
		ret = -ENOMEM;
		goto fail_parents;
	};

	INIT_HLIST_HEAD(&core->clks);

	hw->clk = __clk_create_clk(hw, NULL, NULL);
	if (IS_ERR(hw->clk)) {
		ret = PTR_ERR(hw->clk);
		goto fail_parents;
	}

	ret = __clk_core_init(core);
	if (!ret)
		return hw->clk;

	__clk_free_clk(hw->clk);
	hw->clk = NULL;

fail_parents:
	kfree(core->parents);
fail_parent_names_copy:
	while (--i >= 0)
		kfree_const(core->parent_names[i]);
	kfree(core->parent_names);
fail_parent_names:
fail_ops:
	kfree_const(core->name);
fail_name:
	kfree(core);
fail_out:
	return ERR_PTR(ret);
}
EXPORT_SYMBOL_GPL(clk_register);

/**
 * clk_hw_register - register a clk_hw and return an error code
 * @dev: device that is registering this clock
 * @hw: link to hardware-specific clock data
 *
 * clk_hw_register is the primary interface for populating the clock tree with
 * new clock nodes. It returns an integer equal to zero indicating success or
 * less than zero indicating failure. Drivers must test for an error code after
 * calling clk_hw_register().
 */
int clk_hw_register(struct device *dev, struct clk_hw *hw)
{
	return PTR_ERR_OR_ZERO(clk_register(dev, hw));
}
EXPORT_SYMBOL_GPL(clk_hw_register);

/* Free memory allocated for a clock. */
static void __clk_release(struct kref *ref)
{
	struct clk_core *core = container_of(ref, struct clk_core, ref);
	int i = core->num_parents;

	lockdep_assert_held(&prepare_lock);

	kfree(core->parents);
	while (--i >= 0)
		kfree_const(core->parent_names[i]);

	kfree(core->parent_names);
	kfree_const(core->name);
	kfree(core);
}

/*
 * Empty clk_ops for unregistered clocks. These are used temporarily
 * after clk_unregister() was called on a clock and until last clock
 * consumer calls clk_put() and the struct clk object is freed.
 */
static int clk_nodrv_prepare_enable(struct clk_hw *hw)
{
	return -ENXIO;
}

static void clk_nodrv_disable_unprepare(struct clk_hw *hw)
{
	WARN_ON_ONCE(1);
}

static int clk_nodrv_set_rate(struct clk_hw *hw, unsigned long rate,
					unsigned long parent_rate)
{
	return -ENXIO;
}

static int clk_nodrv_set_parent(struct clk_hw *hw, u8 index)
{
	return -ENXIO;
}

static const struct clk_ops clk_nodrv_ops = {
	.enable		= clk_nodrv_prepare_enable,
	.disable	= clk_nodrv_disable_unprepare,
	.prepare	= clk_nodrv_prepare_enable,
	.unprepare	= clk_nodrv_disable_unprepare,
	.set_rate	= clk_nodrv_set_rate,
	.set_parent	= clk_nodrv_set_parent,
};

/**
 * clk_unregister - unregister a currently registered clock
 * @clk: clock to unregister
 */
void clk_unregister(struct clk *clk)
{
	unsigned long flags;

	if (!clk || WARN_ON_ONCE(IS_ERR(clk)))
		return;

	clk_debug_unregister(clk->core);

	clk_prepare_lock();

	if (clk->core->ops == &clk_nodrv_ops) {
		pr_err("%s: unregistered clock: %s\n", __func__,
		       clk->core->name);
		goto unlock;
	}
	/*
	 * Assign empty clock ops for consumers that might still hold
	 * a reference to this clock.
	 */
	flags = clk_enable_lock();
	clk->core->ops = &clk_nodrv_ops;
	clk_enable_unlock(flags);

	if (!hlist_empty(&clk->core->children)) {
		struct clk_core *child;
		struct hlist_node *t;

		/* Reparent all children to the orphan list. */
		hlist_for_each_entry_safe(child, t, &clk->core->children,
					  child_node)
			clk_core_set_parent_nolock(child, NULL);
	}

	hlist_del_init(&clk->core->child_node);

	if (clk->core->prepare_count)
		pr_warn("%s: unregistering prepared clock: %s\n",
					__func__, clk->core->name);

	if (clk->core->protect_count)
		pr_warn("%s: unregistering protected clock: %s\n",
					__func__, clk->core->name);

	kref_put(&clk->core->ref, __clk_release);
unlock:
	clk_prepare_unlock();
}
EXPORT_SYMBOL_GPL(clk_unregister);

/**
 * clk_hw_unregister - unregister a currently registered clk_hw
 * @hw: hardware-specific clock data to unregister
 */
void clk_hw_unregister(struct clk_hw *hw)
{
	clk_unregister(hw->clk);
}
EXPORT_SYMBOL_GPL(clk_hw_unregister);

static void devm_clk_release(struct device *dev, void *res)
{
	clk_unregister(*(struct clk **)res);
}

static void devm_clk_hw_release(struct device *dev, void *res)
{
	clk_hw_unregister(*(struct clk_hw **)res);
}

/**
 * devm_clk_register - resource managed clk_register()
 * @dev: device that is registering this clock
 * @hw: link to hardware-specific clock data
 *
 * Managed clk_register(). Clocks returned from this function are
 * automatically clk_unregister()ed on driver detach. See clk_register() for
 * more information.
 */
struct clk *devm_clk_register(struct device *dev, struct clk_hw *hw)
{
	struct clk *clk;
	struct clk **clkp;

	clkp = devres_alloc(devm_clk_release, sizeof(*clkp), GFP_KERNEL);
	if (!clkp)
		return ERR_PTR(-ENOMEM);

	clk = clk_register(dev, hw);
	if (!IS_ERR(clk)) {
		*clkp = clk;
		devres_add(dev, clkp);
	} else {
		devres_free(clkp);
	}

	return clk;
}
EXPORT_SYMBOL_GPL(devm_clk_register);

/**
 * devm_clk_hw_register - resource managed clk_hw_register()
 * @dev: device that is registering this clock
 * @hw: link to hardware-specific clock data
 *
 * Managed clk_hw_register(). Clocks registered by this function are
 * automatically clk_hw_unregister()ed on driver detach. See clk_hw_register()
 * for more information.
 */
int devm_clk_hw_register(struct device *dev, struct clk_hw *hw)
{
	struct clk_hw **hwp;
	int ret;

	hwp = devres_alloc(devm_clk_hw_release, sizeof(*hwp), GFP_KERNEL);
	if (!hwp)
		return -ENOMEM;

	ret = clk_hw_register(dev, hw);
	if (!ret) {
		*hwp = hw;
		devres_add(dev, hwp);
	} else {
		devres_free(hwp);
	}

	return ret;
}
EXPORT_SYMBOL_GPL(devm_clk_hw_register);

static int devm_clk_match(struct device *dev, void *res, void *data)
{
	struct clk *c = res;
	if (WARN_ON(!c))
		return 0;
	return c == data;
}

static int devm_clk_hw_match(struct device *dev, void *res, void *data)
{
	struct clk_hw *hw = res;

	if (WARN_ON(!hw))
		return 0;
	return hw == data;
}

/**
 * devm_clk_unregister - resource managed clk_unregister()
 * @clk: clock to unregister
 *
 * Deallocate a clock allocated with devm_clk_register(). Normally
 * this function will not need to be called and the resource management
 * code will ensure that the resource is freed.
 */
void devm_clk_unregister(struct device *dev, struct clk *clk)
{
	WARN_ON(devres_release(dev, devm_clk_release, devm_clk_match, clk));
}
EXPORT_SYMBOL_GPL(devm_clk_unregister);

/**
 * devm_clk_hw_unregister - resource managed clk_hw_unregister()
 * @dev: device that is unregistering the hardware-specific clock data
 * @hw: link to hardware-specific clock data
 *
 * Unregister a clk_hw registered with devm_clk_hw_register(). Normally
 * this function will not need to be called and the resource management
 * code will ensure that the resource is freed.
 */
void devm_clk_hw_unregister(struct device *dev, struct clk_hw *hw)
{
	WARN_ON(devres_release(dev, devm_clk_hw_release, devm_clk_hw_match,
				hw));
}
EXPORT_SYMBOL_GPL(devm_clk_hw_unregister);

/*
 * clkdev helpers
 */
int __clk_get(struct clk *clk)
{
	struct clk_core *core = !clk ? NULL : clk->core;

	if (core) {
		if (!try_module_get(core->owner))
			return 0;

		kref_get(&core->ref);
	}
	return 1;
}

void __clk_put(struct clk *clk)
{
	struct module *owner;

	if (!clk || WARN_ON_ONCE(IS_ERR(clk)))
		return;

	clk_prepare_lock();

	/*
	 * Before calling clk_put, all calls to clk_rate_exclusive_get() from a
	 * given user should be balanced with calls to clk_rate_exclusive_put()
	 * and by that same consumer
	 */
	if (WARN_ON(clk->exclusive_count)) {
		/* We voiced our concern, let's sanitize the situation */
		clk->core->protect_count -= (clk->exclusive_count - 1);
		clk_core_rate_unprotect(clk->core);
		clk->exclusive_count = 0;
	}

	hlist_del(&clk->clks_node);
	if (clk->min_rate > clk->core->req_rate ||
	    clk->max_rate < clk->core->req_rate)
		clk_core_set_rate_nolock(clk->core, clk->core->req_rate);

	owner = clk->core->owner;
	kref_put(&clk->core->ref, __clk_release);

	clk_prepare_unlock();

	module_put(owner);

	kfree(clk);
}

/***        clk rate change notifiers        ***/

/**
 * clk_notifier_register - add a clk rate change notifier
 * @clk: struct clk * to watch
 * @nb: struct notifier_block * with callback info
 *
 * Request notification when clk's rate changes.  This uses an SRCU
 * notifier because we want it to block and notifier unregistrations are
 * uncommon.  The callbacks associated with the notifier must not
 * re-enter into the clk framework by calling any top-level clk APIs;
 * this will cause a nested prepare_lock mutex.
 *
 * In all notification cases (pre, post and abort rate change) the original
 * clock rate is passed to the callback via struct clk_notifier_data.old_rate
 * and the new frequency is passed via struct clk_notifier_data.new_rate.
 *
 * clk_notifier_register() must be called from non-atomic context.
 * Returns -EINVAL if called with null arguments, -ENOMEM upon
 * allocation failure; otherwise, passes along the return value of
 * srcu_notifier_chain_register().
 */
int clk_notifier_register(struct clk *clk, struct notifier_block *nb)
{
	struct clk_notifier *cn;
	int ret = -ENOMEM;

	if (!clk || !nb)
		return -EINVAL;

	clk_prepare_lock();

	/* search the list of notifiers for this clk */
	list_for_each_entry(cn, &clk_notifier_list, node)
		if (cn->clk == clk)
			break;

	/* if clk wasn't in the notifier list, allocate new clk_notifier */
	if (cn->clk != clk) {
		cn = kzalloc(sizeof(*cn), GFP_KERNEL);
		if (!cn)
			goto out;

		cn->clk = clk;
		srcu_init_notifier_head(&cn->notifier_head);

		list_add(&cn->node, &clk_notifier_list);
	}

	ret = srcu_notifier_chain_register(&cn->notifier_head, nb);

	clk->core->notifier_count++;

out:
	clk_prepare_unlock();

	return ret;
}
EXPORT_SYMBOL_GPL(clk_notifier_register);

/**
 * clk_notifier_unregister - remove a clk rate change notifier
 * @clk: struct clk *
 * @nb: struct notifier_block * with callback info
 *
 * Request no further notification for changes to 'clk' and frees memory
 * allocated in clk_notifier_register.
 *
 * Returns -EINVAL if called with null arguments; otherwise, passes
 * along the return value of srcu_notifier_chain_unregister().
 */
int clk_notifier_unregister(struct clk *clk, struct notifier_block *nb)
{
	struct clk_notifier *cn = NULL;
	int ret = -EINVAL;

	if (!clk || !nb)
		return -EINVAL;

	clk_prepare_lock();

	list_for_each_entry(cn, &clk_notifier_list, node)
		if (cn->clk == clk)
			break;

	if (cn->clk == clk) {
		ret = srcu_notifier_chain_unregister(&cn->notifier_head, nb);

		clk->core->notifier_count--;

		/* XXX the notifier code should handle this better */
		if (!cn->notifier_head.head) {
			srcu_cleanup_notifier_head(&cn->notifier_head);
			list_del(&cn->node);
			kfree(cn);
		}

	} else {
		ret = -ENOENT;
	}

	clk_prepare_unlock();

	return ret;
}
EXPORT_SYMBOL_GPL(clk_notifier_unregister);

#ifdef CONFIG_OF
/**
 * struct of_clk_provider - Clock provider registration structure
 * @link: Entry in global list of clock providers
 * @node: Pointer to device tree node of clock provider
 * @get: Get clock callback.  Returns NULL or a struct clk for the
 *       given clock specifier
 * @data: context pointer to be passed into @get callback
 */
struct of_clk_provider {
	struct list_head link;

	struct device_node *node;
	struct clk *(*get)(struct of_phandle_args *clkspec, void *data);
	struct clk_hw *(*get_hw)(struct of_phandle_args *clkspec, void *data);
	void *data;
};

static const struct of_device_id __clk_of_table_sentinel
	__used __section(__clk_of_table_end);

static LIST_HEAD(of_clk_providers);
static DEFINE_MUTEX(of_clk_mutex);

struct clk *of_clk_src_simple_get(struct of_phandle_args *clkspec,
				     void *data)
{
	return data;
}
EXPORT_SYMBOL_GPL(of_clk_src_simple_get);

struct clk_hw *of_clk_hw_simple_get(struct of_phandle_args *clkspec, void *data)
{
	return data;
}
EXPORT_SYMBOL_GPL(of_clk_hw_simple_get);

struct clk *of_clk_src_onecell_get(struct of_phandle_args *clkspec, void *data)
{
	struct clk_onecell_data *clk_data = data;
	unsigned int idx = clkspec->args[0];

	if (idx >= clk_data->clk_num) {
		pr_err("%s: invalid clock index %u\n", __func__, idx);
		return ERR_PTR(-EINVAL);
	}

	return clk_data->clks[idx];
}
EXPORT_SYMBOL_GPL(of_clk_src_onecell_get);

struct clk_hw *
of_clk_hw_onecell_get(struct of_phandle_args *clkspec, void *data)
{
	struct clk_hw_onecell_data *hw_data = data;
	unsigned int idx = clkspec->args[0];

	if (idx >= hw_data->num) {
		pr_err("%s: invalid index %u\n", __func__, idx);
		return ERR_PTR(-EINVAL);
	}

	return hw_data->hws[idx];
}
EXPORT_SYMBOL_GPL(of_clk_hw_onecell_get);

/**
 * of_clk_add_provider() - Register a clock provider for a node
 * @np: Device node pointer associated with clock provider
 * @clk_src_get: callback for decoding clock
 * @data: context pointer for @clk_src_get callback.
 */
int of_clk_add_provider(struct device_node *np,
			struct clk *(*clk_src_get)(struct of_phandle_args *clkspec,
						   void *data),
			void *data)
{
	struct of_clk_provider *cp;
	int ret;

	cp = kzalloc(sizeof(*cp), GFP_KERNEL);
	if (!cp)
		return -ENOMEM;

	cp->node = of_node_get(np);
	cp->data = data;
	cp->get = clk_src_get;

	mutex_lock(&of_clk_mutex);
	list_add(&cp->link, &of_clk_providers);
	mutex_unlock(&of_clk_mutex);
	pr_debug("Added clock from %pOF\n", np);

	ret = of_clk_set_defaults(np, true);
	if (ret < 0)
		of_clk_del_provider(np);

	return ret;
}
EXPORT_SYMBOL_GPL(of_clk_add_provider);

/**
 * of_clk_add_hw_provider() - Register a clock provider for a node
 * @np: Device node pointer associated with clock provider
 * @get: callback for decoding clk_hw
 * @data: context pointer for @get callback.
 */
int of_clk_add_hw_provider(struct device_node *np,
			   struct clk_hw *(*get)(struct of_phandle_args *clkspec,
						 void *data),
			   void *data)
{
	struct of_clk_provider *cp;
	int ret;

	cp = kzalloc(sizeof(*cp), GFP_KERNEL);
	if (!cp)
		return -ENOMEM;

	cp->node = of_node_get(np);
	cp->data = data;
	cp->get_hw = get;

	mutex_lock(&of_clk_mutex);
	list_add(&cp->link, &of_clk_providers);
	mutex_unlock(&of_clk_mutex);
	pr_debug("Added clk_hw provider from %pOF\n", np);

	ret = of_clk_set_defaults(np, true);
	if (ret < 0)
		of_clk_del_provider(np);

	return ret;
}
EXPORT_SYMBOL_GPL(of_clk_add_hw_provider);

static void devm_of_clk_release_provider(struct device *dev, void *res)
{
	of_clk_del_provider(*(struct device_node **)res);
}

int devm_of_clk_add_hw_provider(struct device *dev,
			struct clk_hw *(*get)(struct of_phandle_args *clkspec,
					      void *data),
			void *data)
{
	struct device_node **ptr, *np;
	int ret;

	ptr = devres_alloc(devm_of_clk_release_provider, sizeof(*ptr),
			   GFP_KERNEL);
	if (!ptr)
		return -ENOMEM;

	np = dev->of_node;
	ret = of_clk_add_hw_provider(np, get, data);
	if (!ret) {
		*ptr = np;
		devres_add(dev, ptr);
	} else {
		devres_free(ptr);
	}

	return ret;
}
EXPORT_SYMBOL_GPL(devm_of_clk_add_hw_provider);

/**
 * of_clk_del_provider() - Remove a previously registered clock provider
 * @np: Device node pointer associated with clock provider
 */
void of_clk_del_provider(struct device_node *np)
{
	struct of_clk_provider *cp;

	mutex_lock(&of_clk_mutex);
	list_for_each_entry(cp, &of_clk_providers, link) {
		if (cp->node == np) {
			list_del(&cp->link);
			of_node_put(cp->node);
			kfree(cp);
			break;
		}
	}
	mutex_unlock(&of_clk_mutex);
}
EXPORT_SYMBOL_GPL(of_clk_del_provider);

static int devm_clk_provider_match(struct device *dev, void *res, void *data)
{
	struct device_node **np = res;

	if (WARN_ON(!np || !*np))
		return 0;

	return *np == data;
}

void devm_of_clk_del_provider(struct device *dev)
{
	int ret;

	ret = devres_release(dev, devm_of_clk_release_provider,
			     devm_clk_provider_match, dev->of_node);

	WARN_ON(ret);
}
EXPORT_SYMBOL(devm_of_clk_del_provider);

static struct clk_hw *
__of_clk_get_hw_from_provider(struct of_clk_provider *provider,
			      struct of_phandle_args *clkspec)
{
	struct clk *clk;

	if (provider->get_hw)
		return provider->get_hw(clkspec, provider->data);

	clk = provider->get(clkspec, provider->data);
	if (IS_ERR(clk))
		return ERR_CAST(clk);
	return __clk_get_hw(clk);
}

struct clk *__of_clk_get_from_provider(struct of_phandle_args *clkspec,
				       const char *dev_id, const char *con_id)
{
	struct of_clk_provider *provider;
	struct clk *clk = ERR_PTR(-EPROBE_DEFER);
	struct clk_hw *hw;

	if (!clkspec)
		return ERR_PTR(-EINVAL);

	/* Check if we have such a provider in our array */
	mutex_lock(&of_clk_mutex);
	list_for_each_entry(provider, &of_clk_providers, link) {
		if (provider->node == clkspec->np) {
			hw = __of_clk_get_hw_from_provider(provider, clkspec);
			clk = __clk_create_clk(hw, dev_id, con_id);
		}

		if (!IS_ERR(clk)) {
			if (!__clk_get(clk)) {
				__clk_free_clk(clk);
				clk = ERR_PTR(-ENOENT);
			}

			break;
		}
	}
	mutex_unlock(&of_clk_mutex);

	return clk;
}

/**
 * of_clk_get_from_provider() - Lookup a clock from a clock provider
 * @clkspec: pointer to a clock specifier data structure
 *
 * This function looks up a struct clk from the registered list of clock
 * providers, an input is a clock specifier data structure as returned
 * from the of_parse_phandle_with_args() function call.
 */
struct clk *of_clk_get_from_provider(struct of_phandle_args *clkspec)
{
	return __of_clk_get_from_provider(clkspec, NULL, __func__);
}
EXPORT_SYMBOL_GPL(of_clk_get_from_provider);

/**
 * of_clk_get_parent_count() - Count the number of clocks a device node has
 * @np: device node to count
 *
 * Returns: The number of clocks that are possible parents of this node
 */
unsigned int of_clk_get_parent_count(struct device_node *np)
{
	int count;

	count = of_count_phandle_with_args(np, "clocks", "#clock-cells");
	if (count < 0)
		return 0;

	return count;
}
EXPORT_SYMBOL_GPL(of_clk_get_parent_count);

const char *of_clk_get_parent_name(struct device_node *np, int index)
{
	struct of_phandle_args clkspec;
	struct property *prop;
	const char *clk_name;
	const __be32 *vp;
	u32 pv;
	int rc;
	int count;
	struct clk *clk;

	rc = of_parse_phandle_with_args(np, "clocks", "#clock-cells", index,
					&clkspec);
	if (rc)
		return NULL;

	index = clkspec.args_count ? clkspec.args[0] : 0;
	count = 0;

	/* if there is an indices property, use it to transfer the index
	 * specified into an array offset for the clock-output-names property.
	 */
	of_property_for_each_u32(clkspec.np, "clock-indices", prop, vp, pv) {
		if (index == pv) {
			index = count;
			break;
		}
		count++;
	}
	/* We went off the end of 'clock-indices' without finding it */
	if (prop && !vp)
		return NULL;

	if (of_property_read_string_index(clkspec.np, "clock-output-names",
					  index,
					  &clk_name) < 0) {
		/*
		 * Best effort to get the name if the clock has been
		 * registered with the framework. If the clock isn't
		 * registered, we return the node name as the name of
		 * the clock as long as #clock-cells = 0.
		 */
		clk = of_clk_get_from_provider(&clkspec);
		if (IS_ERR(clk)) {
			if (clkspec.args_count == 0)
				clk_name = clkspec.np->name;
			else
				clk_name = NULL;
		} else {
			clk_name = __clk_get_name(clk);
			clk_put(clk);
		}
	}


	of_node_put(clkspec.np);
	return clk_name;
}
EXPORT_SYMBOL_GPL(of_clk_get_parent_name);

/**
 * of_clk_parent_fill() - Fill @parents with names of @np's parents and return
 * number of parents
 * @np: Device node pointer associated with clock provider
 * @parents: pointer to char array that hold the parents' names
 * @size: size of the @parents array
 *
 * Return: number of parents for the clock node.
 */
int of_clk_parent_fill(struct device_node *np, const char **parents,
		       unsigned int size)
{
	unsigned int i = 0;

	while (i < size && (parents[i] = of_clk_get_parent_name(np, i)) != NULL)
		i++;

	return i;
}
EXPORT_SYMBOL_GPL(of_clk_parent_fill);

struct clock_provider {
	of_clk_init_cb_t clk_init_cb;
	struct device_node *np;
	struct list_head node;
};

/*
 * This function looks for a parent clock. If there is one, then it
 * checks that the provider for this parent clock was initialized, in
 * this case the parent clock will be ready.
 */
static int parent_ready(struct device_node *np)
{
	int i = 0;

	while (true) {
		struct clk *clk = of_clk_get(np, i);

		/* this parent is ready we can check the next one */
		if (!IS_ERR(clk)) {
			clk_put(clk);
			i++;
			continue;
		}

		/* at least one parent is not ready, we exit now */
		if (PTR_ERR(clk) == -EPROBE_DEFER)
			return 0;

		/*
		 * Here we make assumption that the device tree is
		 * written correctly. So an error means that there is
		 * no more parent. As we didn't exit yet, then the
		 * previous parent are ready. If there is no clock
		 * parent, no need to wait for them, then we can
		 * consider their absence as being ready
		 */
		return 1;
	}
}

/**
 * of_clk_detect_critical() - set CLK_IS_CRITICAL flag from Device Tree
 * @np: Device node pointer associated with clock provider
 * @index: clock index
 * @flags: pointer to top-level framework flags
 *
 * Detects if the clock-critical property exists and, if so, sets the
 * corresponding CLK_IS_CRITICAL flag.
 *
 * Do not use this function. It exists only for legacy Device Tree
 * bindings, such as the one-clock-per-node style that are outdated.
 * Those bindings typically put all clock data into .dts and the Linux
 * driver has no clock data, thus making it impossible to set this flag
 * correctly from the driver. Only those drivers may call
 * of_clk_detect_critical from their setup functions.
 *
 * Return: error code or zero on success
 */
int of_clk_detect_critical(struct device_node *np,
					  int index, unsigned long *flags)
{
	struct property *prop;
	const __be32 *cur;
	uint32_t idx;

	if (!np || !flags)
		return -EINVAL;

	of_property_for_each_u32(np, "clock-critical", prop, cur, idx)
		if (index == idx)
			*flags |= CLK_IS_CRITICAL;

	return 0;
}

/**
 * of_clk_init() - Scan and init clock providers from the DT
 * @matches: array of compatible values and init functions for providers.
 *
 * This function scans the device tree for matching clock providers
 * and calls their initialization functions. It also does it by trying
 * to follow the dependencies.
 */
void __init of_clk_init(const struct of_device_id *matches)
{
	const struct of_device_id *match;
	struct device_node *np;
	struct clock_provider *clk_provider, *next;
	bool is_init_done;
	bool force = false;
	LIST_HEAD(clk_provider_list);

	if (!matches)
		matches = &__clk_of_table;

	/* First prepare the list of the clocks providers */
	for_each_matching_node_and_match(np, matches, &match) {
		struct clock_provider *parent;

		if (!of_device_is_available(np))
			continue;

		parent = kzalloc(sizeof(*parent), GFP_KERNEL);
		if (!parent) {
			list_for_each_entry_safe(clk_provider, next,
						 &clk_provider_list, node) {
				list_del(&clk_provider->node);
				of_node_put(clk_provider->np);
				kfree(clk_provider);
			}
			of_node_put(np);
			return;
		}

		parent->clk_init_cb = match->data;
		parent->np = of_node_get(np);
		list_add_tail(&parent->node, &clk_provider_list);
	}

	while (!list_empty(&clk_provider_list)) {
		is_init_done = false;
		list_for_each_entry_safe(clk_provider, next,
					&clk_provider_list, node) {
			if (force || parent_ready(clk_provider->np)) {

				/* Don't populate platform devices */
				of_node_set_flag(clk_provider->np,
						 OF_POPULATED);

				clk_provider->clk_init_cb(clk_provider->np);
				of_clk_set_defaults(clk_provider->np, true);

				list_del(&clk_provider->node);
				of_node_put(clk_provider->np);
				kfree(clk_provider);
				is_init_done = true;
			}
		}

		/*
		 * We didn't manage to initialize any of the
		 * remaining providers during the last loop, so now we
		 * initialize all the remaining ones unconditionally
		 * in case the clock parent was not mandatory
		 */
		if (!is_init_done)
			force = true;
	}
}
#endif<|MERGE_RESOLUTION|>--- conflicted
+++ resolved
@@ -1831,8 +1831,6 @@
 		clk_change_rate(core->new_child);
 
 	clk_pm_runtime_put(core);
-<<<<<<< HEAD
-=======
 }
 
 static unsigned long clk_core_req_round_rate_nolock(struct clk_core *core,
@@ -1860,18 +1858,13 @@
 	clk_core_rate_restore_protect(core, cnt);
 
 	return ret ? 0 : req.rate;
->>>>>>> 661e50bc
 }
 
 static int clk_core_set_rate_nolock(struct clk_core *core,
 				    unsigned long req_rate)
 {
 	struct clk_core *top, *fail_clk;
-<<<<<<< HEAD
-	unsigned long rate = req_rate;
-=======
 	unsigned long rate;
->>>>>>> 661e50bc
 	int ret = 0;
 
 	if (!core)
@@ -2235,11 +2228,7 @@
 
 	ret = clk_pm_runtime_get(core);
 	if (ret)
-<<<<<<< HEAD
-		goto out;
-=======
 		return ret;
->>>>>>> 661e50bc
 
 	/* propagate PRE_RATE_CHANGE notifications */
 	ret = __clk_speculate_rates(core, p_rate);
@@ -2261,11 +2250,6 @@
 
 runtime_put:
 	clk_pm_runtime_put(core);
-<<<<<<< HEAD
-out:
-	clk_prepare_unlock();
-=======
->>>>>>> 661e50bc
 
 	return ret;
 }
@@ -3106,10 +3090,7 @@
 		goto fail_ops;
 	}
 	core->ops = hw->init->ops;
-<<<<<<< HEAD
-=======
-
->>>>>>> 661e50bc
+
 	if (dev && pm_runtime_enabled(dev))
 		core->dev = dev;
 	if (dev && dev->driver)
