--- conflicted
+++ resolved
@@ -762,18 +762,10 @@
 	ops = chip->info->ops;
 
 	mv88e6xxx_reg_lock(chip);
-<<<<<<< HEAD
-	/* Internal PHYs propagate their configuration directly to the MAC.
-	 * External PHYs depend on whether the PPU is enabled for this port.
-	 */
-	if (((!mv88e6xxx_phy_is_internal(ds, port) &&
-	      !mv88e6xxx_port_ppu_updates(chip, port)) ||
-=======
 	/* Force the link down if we know the port may not be automatically
 	 * updated by the switch or if we are using fixed-link mode.
 	 */
 	if ((!mv88e6xxx_port_ppu_updates(chip, port) ||
->>>>>>> df0cc57e
 	     mode == MLO_AN_FIXED) && ops->port_sync_link)
 		err = ops->port_sync_link(chip, port, mode, false);
 
@@ -800,19 +792,11 @@
 	ops = chip->info->ops;
 
 	mv88e6xxx_reg_lock(chip);
-<<<<<<< HEAD
-	/* Internal PHYs propagate their configuration directly to the MAC.
-	 * External PHYs depend on whether the PPU is enabled for this port.
-	 */
-	if ((!mv88e6xxx_phy_is_internal(ds, port) &&
-	     !mv88e6xxx_port_ppu_updates(chip, port)) ||
-=======
 	/* Configure and force the link up if we know that the port may not
 	 * automatically updated by the switch or if we are using fixed-link
 	 * mode.
 	 */
 	if (!mv88e6xxx_port_ppu_updates(chip, port) ||
->>>>>>> df0cc57e
 	    mode == MLO_AN_FIXED) {
 		/* FIXME: for an automedia port, should we force the link
 		 * down here - what if the link comes up due to "other" media
