// SPDX-License-Identifier: BSD-3-Clause-Clear
/*
 * Copyright (c) 2018-2019 The Linux Foundation. All rights reserved.
<<<<<<< HEAD
 * Copyright (c) 2021 Qualcomm Innovation Center, Inc. All rights reserved.
=======
 * Copyright (c) 2021-2022 Qualcomm Innovation Center, Inc. All rights reserved.
>>>>>>> 88084a3d
 */

#include <linux/module.h>
#include <linux/slab.h>
#include <linux/remoteproc.h>
#include <linux/firmware.h>
#include <linux/of.h>

#include "core.h"
#include "dp_tx.h"
#include "dp_rx.h"
#include "debug.h"
#include "hif.h"
#include "wow.h"

unsigned int ath11k_debug_mask;
EXPORT_SYMBOL(ath11k_debug_mask);
module_param_named(debug_mask, ath11k_debug_mask, uint, 0644);
MODULE_PARM_DESC(debug_mask, "Debugging mask");

static unsigned int ath11k_crypto_mode;
module_param_named(crypto_mode, ath11k_crypto_mode, uint, 0644);
MODULE_PARM_DESC(crypto_mode, "crypto mode: 0-hardware, 1-software");

/* frame mode values are mapped as per enum ath11k_hw_txrx_mode */
unsigned int ath11k_frame_mode = ATH11K_HW_TXRX_NATIVE_WIFI;
module_param_named(frame_mode, ath11k_frame_mode, uint, 0644);
MODULE_PARM_DESC(frame_mode,
		 "Datapath frame mode (0: raw, 1: native wifi (default), 2: ethernet)");

static const struct ath11k_hw_params ath11k_hw_params[] = {
	{
		.hw_rev = ATH11K_HW_IPQ8074,
		.name = "ipq8074 hw2.0",
		.fw = {
			.dir = "IPQ8074/hw2.0",
			.board_size = 256 * 1024,
			.cal_offset = 128 * 1024,
		},
		.max_radios = 3,
		.bdf_addr = 0x4B0C0000,
		.hw_ops = &ipq8074_ops,
		.ring_mask = &ath11k_hw_ring_mask_ipq8074,
		.internal_sleep_clock = false,
		.regs = &ipq8074_regs,
		.qmi_service_ins_id = ATH11K_QMI_WLFW_SERVICE_INS_ID_V01_IPQ8074,
		.host_ce_config = ath11k_host_ce_config_ipq8074,
		.ce_count = 12,
		.target_ce_config = ath11k_target_ce_config_wlan_ipq8074,
		.target_ce_count = 11,
		.svc_to_ce_map = ath11k_target_service_to_ce_map_wlan_ipq8074,
		.svc_to_ce_map_len = 21,
		.rfkill_pin = 0,
		.rfkill_cfg = 0,
		.rfkill_on_level = 0,
		.single_pdev_only = false,
		.rxdma1_enable = true,
		.num_rxmda_per_pdev = 1,
		.rx_mac_buf_ring = false,
		.vdev_start_delay = false,
		.htt_peer_map_v2 = true,

		.spectral = {
			.fft_sz = 2,
			/* HW bug, expected BIN size is 2 bytes but HW report as 4 bytes.
			 * so added pad size as 2 bytes to compensate the BIN size
			 */
			.fft_pad_sz = 2,
			.summary_pad_sz = 0,
			.fft_hdr_len = 16,
			.max_fft_bins = 512,
		},

		.interface_modes = BIT(NL80211_IFTYPE_STATION) |
					BIT(NL80211_IFTYPE_AP) |
					BIT(NL80211_IFTYPE_MESH_POINT),
		.supports_monitor = true,
		.full_monitor_mode = false,
		.supports_shadow_regs = false,
		.idle_ps = false,
		.supports_sta_ps = false,
		.cold_boot_calib = true,
		.fw_mem_mode = 0,
		.num_vdevs = 16 + 1,
		.num_peers = 512,
		.supports_suspend = false,
		.hal_desc_sz = sizeof(struct hal_rx_desc_ipq8074),
		.supports_regdb = false,
		.fix_l1ss = true,
		.credit_flow = false,
		.max_tx_ring = DP_TCL_NUM_RING_MAX,
		.hal_params = &ath11k_hw_hal_params_ipq8074,
		.supports_dynamic_smps_6ghz = false,
		.alloc_cacheable_memory = true,
		.supports_rssi_stats = false,
		.fw_wmi_diag_event = false,
		.current_cc_support = false,
		.dbr_debug_support = true,
<<<<<<< HEAD
=======
		.global_reset = false,
		.bios_sar_capa = NULL,
		.m3_fw_support = false,
		.fixed_bdf_addr = true,
		.fixed_mem_region = true,
		.static_window_map = false,
		.hybrid_bus_type = false,
		.dp_window_idx = 0,
		.ce_window_idx = 0,
		.fixed_fw_mem = false,
		.support_off_channel_tx = false,
>>>>>>> 88084a3d
	},
	{
		.hw_rev = ATH11K_HW_IPQ6018_HW10,
		.name = "ipq6018 hw1.0",
		.fw = {
			.dir = "IPQ6018/hw1.0",
			.board_size = 256 * 1024,
			.cal_offset = 128 * 1024,
		},
		.max_radios = 2,
		.bdf_addr = 0x4ABC0000,
		.hw_ops = &ipq6018_ops,
		.ring_mask = &ath11k_hw_ring_mask_ipq8074,
		.internal_sleep_clock = false,
		.regs = &ipq8074_regs,
		.qmi_service_ins_id = ATH11K_QMI_WLFW_SERVICE_INS_ID_V01_IPQ8074,
		.host_ce_config = ath11k_host_ce_config_ipq8074,
		.ce_count = 12,
		.target_ce_config = ath11k_target_ce_config_wlan_ipq8074,
		.target_ce_count = 11,
		.svc_to_ce_map = ath11k_target_service_to_ce_map_wlan_ipq6018,
		.svc_to_ce_map_len = 19,
		.rfkill_pin = 0,
		.rfkill_cfg = 0,
		.rfkill_on_level = 0,
		.single_pdev_only = false,
		.rxdma1_enable = true,
		.num_rxmda_per_pdev = 1,
		.rx_mac_buf_ring = false,
		.vdev_start_delay = false,
		.htt_peer_map_v2 = true,

		.spectral = {
			.fft_sz = 4,
			.fft_pad_sz = 0,
			.summary_pad_sz = 0,
			.fft_hdr_len = 16,
			.max_fft_bins = 512,
		},

		.interface_modes = BIT(NL80211_IFTYPE_STATION) |
					BIT(NL80211_IFTYPE_AP) |
					BIT(NL80211_IFTYPE_MESH_POINT),
		.supports_monitor = true,
		.full_monitor_mode = false,
		.supports_shadow_regs = false,
		.idle_ps = false,
		.supports_sta_ps = false,
		.cold_boot_calib = true,
		.fw_mem_mode = 0,
		.num_vdevs = 16 + 1,
		.num_peers = 512,
		.supports_suspend = false,
		.hal_desc_sz = sizeof(struct hal_rx_desc_ipq8074),
		.supports_regdb = false,
		.fix_l1ss = true,
		.credit_flow = false,
		.max_tx_ring = DP_TCL_NUM_RING_MAX,
		.hal_params = &ath11k_hw_hal_params_ipq8074,
		.supports_dynamic_smps_6ghz = false,
		.alloc_cacheable_memory = true,
		.supports_rssi_stats = false,
		.fw_wmi_diag_event = false,
		.current_cc_support = false,
		.dbr_debug_support = true,
<<<<<<< HEAD
=======
		.global_reset = false,
		.bios_sar_capa = NULL,
		.m3_fw_support = false,
		.fixed_bdf_addr = true,
		.fixed_mem_region = true,
		.static_window_map = false,
		.hybrid_bus_type = false,
		.dp_window_idx = 0,
		.ce_window_idx = 0,
		.fixed_fw_mem = false,
		.support_off_channel_tx = false,
>>>>>>> 88084a3d
	},
	{
		.name = "qca6390 hw2.0",
		.hw_rev = ATH11K_HW_QCA6390_HW20,
		.fw = {
			.dir = "QCA6390/hw2.0",
			.board_size = 256 * 1024,
			.cal_offset = 128 * 1024,
		},
		.max_radios = 3,
		.bdf_addr = 0x4B0C0000,
		.hw_ops = &qca6390_ops,
		.ring_mask = &ath11k_hw_ring_mask_qca6390,
		.internal_sleep_clock = true,
		.regs = &qca6390_regs,
		.qmi_service_ins_id = ATH11K_QMI_WLFW_SERVICE_INS_ID_V01_QCA6390,
		.host_ce_config = ath11k_host_ce_config_qca6390,
		.ce_count = 9,
		.target_ce_config = ath11k_target_ce_config_wlan_qca6390,
		.target_ce_count = 9,
		.svc_to_ce_map = ath11k_target_service_to_ce_map_wlan_qca6390,
		.svc_to_ce_map_len = 14,
		.rfkill_pin = 48,
		.rfkill_cfg = 0,
		.rfkill_on_level = 1,
		.single_pdev_only = true,
		.rxdma1_enable = false,
		.num_rxmda_per_pdev = 2,
		.rx_mac_buf_ring = true,
		.vdev_start_delay = true,
		.htt_peer_map_v2 = false,

		.spectral = {
			.fft_sz = 0,
			.fft_pad_sz = 0,
			.summary_pad_sz = 0,
			.fft_hdr_len = 0,
			.max_fft_bins = 0,
		},

		.interface_modes = BIT(NL80211_IFTYPE_STATION) |
					BIT(NL80211_IFTYPE_AP),
		.supports_monitor = false,
		.full_monitor_mode = false,
		.supports_shadow_regs = true,
		.idle_ps = true,
		.supports_sta_ps = true,
		.cold_boot_calib = false,
		.fw_mem_mode = 0,
		.num_vdevs = 16 + 1,
		.num_peers = 512,
		.supports_suspend = true,
		.hal_desc_sz = sizeof(struct hal_rx_desc_ipq8074),
		.supports_regdb = false,
		.fix_l1ss = true,
		.credit_flow = true,
		.max_tx_ring = DP_TCL_NUM_RING_MAX_QCA6390,
		.hal_params = &ath11k_hw_hal_params_qca6390,
		.supports_dynamic_smps_6ghz = false,
		.alloc_cacheable_memory = false,
		.supports_rssi_stats = true,
		.fw_wmi_diag_event = true,
		.current_cc_support = true,
		.dbr_debug_support = false,
<<<<<<< HEAD
=======
		.global_reset = true,
		.bios_sar_capa = NULL,
		.m3_fw_support = true,
		.fixed_bdf_addr = false,
		.fixed_mem_region = false,
		.static_window_map = false,
		.hybrid_bus_type = false,
		.dp_window_idx = 0,
		.ce_window_idx = 0,
		.fixed_fw_mem = false,
		.support_off_channel_tx = true,
>>>>>>> 88084a3d
	},
	{
		.name = "qcn9074 hw1.0",
		.hw_rev = ATH11K_HW_QCN9074_HW10,
		.fw = {
			.dir = "QCN9074/hw1.0",
			.board_size = 256 * 1024,
			.cal_offset = 128 * 1024,
		},
		.max_radios = 1,
		.single_pdev_only = false,
		.qmi_service_ins_id = ATH11K_QMI_WLFW_SERVICE_INS_ID_V01_QCN9074,
		.hw_ops = &qcn9074_ops,
		.ring_mask = &ath11k_hw_ring_mask_qcn9074,
		.internal_sleep_clock = false,
		.regs = &qcn9074_regs,
		.host_ce_config = ath11k_host_ce_config_qcn9074,
		.ce_count = 6,
		.target_ce_config = ath11k_target_ce_config_wlan_qcn9074,
		.target_ce_count = 9,
		.svc_to_ce_map = ath11k_target_service_to_ce_map_wlan_qcn9074,
		.svc_to_ce_map_len = 18,
		.rfkill_pin = 0,
		.rfkill_cfg = 0,
		.rfkill_on_level = 0,
		.rxdma1_enable = true,
		.num_rxmda_per_pdev = 1,
		.rx_mac_buf_ring = false,
		.vdev_start_delay = false,
		.htt_peer_map_v2 = true,

		.spectral = {
			.fft_sz = 2,
			.fft_pad_sz = 0,
			.summary_pad_sz = 16,
			.fft_hdr_len = 24,
			.max_fft_bins = 1024,
		},

		.interface_modes = BIT(NL80211_IFTYPE_STATION) |
					BIT(NL80211_IFTYPE_AP) |
					BIT(NL80211_IFTYPE_MESH_POINT),
		.supports_monitor = true,
		.full_monitor_mode = true,
		.supports_shadow_regs = false,
		.idle_ps = false,
		.supports_sta_ps = false,
		.cold_boot_calib = false,
		.fw_mem_mode = 2,
		.num_vdevs = 8,
		.num_peers = 128,
		.supports_suspend = false,
		.hal_desc_sz = sizeof(struct hal_rx_desc_qcn9074),
		.supports_regdb = false,
		.fix_l1ss = true,
		.credit_flow = false,
		.max_tx_ring = DP_TCL_NUM_RING_MAX,
		.hal_params = &ath11k_hw_hal_params_ipq8074,
		.supports_dynamic_smps_6ghz = true,
		.alloc_cacheable_memory = true,
		.supports_rssi_stats = false,
		.fw_wmi_diag_event = false,
		.current_cc_support = false,
		.dbr_debug_support = true,
<<<<<<< HEAD
=======
		.global_reset = false,
		.bios_sar_capa = NULL,
		.m3_fw_support = true,
		.fixed_bdf_addr = false,
		.fixed_mem_region = false,
		.static_window_map = true,
		.hybrid_bus_type = false,
		.dp_window_idx = 3,
		.ce_window_idx = 2,
		.fixed_fw_mem = false,
		.support_off_channel_tx = false,
>>>>>>> 88084a3d
	},
	{
		.name = "wcn6855 hw2.0",
		.hw_rev = ATH11K_HW_WCN6855_HW20,
		.fw = {
			.dir = "WCN6855/hw2.0",
			.board_size = 256 * 1024,
			.cal_offset = 128 * 1024,
		},
		.max_radios = 3,
		.bdf_addr = 0x4B0C0000,
		.hw_ops = &wcn6855_ops,
		.ring_mask = &ath11k_hw_ring_mask_qca6390,
		.internal_sleep_clock = true,
		.regs = &wcn6855_regs,
		.qmi_service_ins_id = ATH11K_QMI_WLFW_SERVICE_INS_ID_V01_QCA6390,
		.host_ce_config = ath11k_host_ce_config_qca6390,
		.ce_count = 9,
		.target_ce_config = ath11k_target_ce_config_wlan_qca6390,
		.target_ce_count = 9,
		.svc_to_ce_map = ath11k_target_service_to_ce_map_wlan_qca6390,
		.svc_to_ce_map_len = 14,
		.rfkill_pin = 0,
		.rfkill_cfg = 0,
		.rfkill_on_level = 0,
		.single_pdev_only = true,
		.rxdma1_enable = false,
		.num_rxmda_per_pdev = 2,
		.rx_mac_buf_ring = true,
		.vdev_start_delay = true,
		.htt_peer_map_v2 = false,

		.spectral = {
			.fft_sz = 0,
			.fft_pad_sz = 0,
			.summary_pad_sz = 0,
			.fft_hdr_len = 0,
			.max_fft_bins = 0,
		},

		.interface_modes = BIT(NL80211_IFTYPE_STATION) |
					BIT(NL80211_IFTYPE_AP),
		.supports_monitor = false,
		.full_monitor_mode = false,
		.supports_shadow_regs = true,
		.idle_ps = true,
		.supports_sta_ps = true,
		.cold_boot_calib = false,
		.fw_mem_mode = 0,
		.num_vdevs = 16 + 1,
		.num_peers = 512,
		.supports_suspend = true,
		.hal_desc_sz = sizeof(struct hal_rx_desc_wcn6855),
		.supports_regdb = true,
		.fix_l1ss = false,
		.credit_flow = true,
		.max_tx_ring = DP_TCL_NUM_RING_MAX_QCA6390,
		.hal_params = &ath11k_hw_hal_params_qca6390,
		.supports_dynamic_smps_6ghz = false,
		.alloc_cacheable_memory = false,
		.supports_rssi_stats = true,
		.fw_wmi_diag_event = true,
		.current_cc_support = true,
		.dbr_debug_support = false,
<<<<<<< HEAD
=======
		.global_reset = true,
		.bios_sar_capa = &ath11k_hw_sar_capa_wcn6855,
		.m3_fw_support = true,
		.fixed_bdf_addr = false,
		.fixed_mem_region = false,
		.static_window_map = false,
		.hybrid_bus_type = false,
		.dp_window_idx = 0,
		.ce_window_idx = 0,
		.fixed_fw_mem = false,
		.support_off_channel_tx = true,
>>>>>>> 88084a3d
	},
	{
		.name = "wcn6855 hw2.1",
		.hw_rev = ATH11K_HW_WCN6855_HW21,
		.fw = {
			.dir = "WCN6855/hw2.1",
			.board_size = 256 * 1024,
			.cal_offset = 128 * 1024,
		},
		.max_radios = 3,
		.bdf_addr = 0x4B0C0000,
		.hw_ops = &wcn6855_ops,
		.ring_mask = &ath11k_hw_ring_mask_qca6390,
		.internal_sleep_clock = true,
		.regs = &wcn6855_regs,
		.qmi_service_ins_id = ATH11K_QMI_WLFW_SERVICE_INS_ID_V01_QCA6390,
		.host_ce_config = ath11k_host_ce_config_qca6390,
		.ce_count = 9,
		.target_ce_config = ath11k_target_ce_config_wlan_qca6390,
		.target_ce_count = 9,
		.svc_to_ce_map = ath11k_target_service_to_ce_map_wlan_qca6390,
		.svc_to_ce_map_len = 14,
		.rfkill_pin = 0,
		.rfkill_cfg = 0,
		.rfkill_on_level = 0,
		.single_pdev_only = true,
		.rxdma1_enable = false,
		.num_rxmda_per_pdev = 2,
		.rx_mac_buf_ring = true,
		.vdev_start_delay = true,
		.htt_peer_map_v2 = false,

		.spectral = {
			.fft_sz = 0,
			.fft_pad_sz = 0,
			.summary_pad_sz = 0,
			.fft_hdr_len = 0,
			.max_fft_bins = 0,
		},

		.interface_modes = BIT(NL80211_IFTYPE_STATION) |
					BIT(NL80211_IFTYPE_AP),
		.supports_monitor = false,
		.supports_shadow_regs = true,
		.idle_ps = true,
		.supports_sta_ps = true,
		.cold_boot_calib = false,
		.fw_mem_mode = 0,
		.num_vdevs = 16 + 1,
		.num_peers = 512,
		.supports_suspend = true,
		.hal_desc_sz = sizeof(struct hal_rx_desc_wcn6855),
		.supports_regdb = true,
		.fix_l1ss = false,
		.credit_flow = true,
		.max_tx_ring = DP_TCL_NUM_RING_MAX_QCA6390,
		.hal_params = &ath11k_hw_hal_params_qca6390,
		.supports_dynamic_smps_6ghz = false,
		.alloc_cacheable_memory = false,
		.supports_rssi_stats = true,
		.fw_wmi_diag_event = true,
		.current_cc_support = true,
		.dbr_debug_support = false,
<<<<<<< HEAD
=======
		.global_reset = true,
		.bios_sar_capa = &ath11k_hw_sar_capa_wcn6855,
		.m3_fw_support = true,
		.fixed_bdf_addr = false,
		.fixed_mem_region = false,
		.static_window_map = false,
		.hybrid_bus_type = false,
		.dp_window_idx = 0,
		.ce_window_idx = 0,
		.fixed_fw_mem = false,
		.support_off_channel_tx = true,
	},
	{
		.name = "wcn6750 hw1.0",
		.hw_rev = ATH11K_HW_WCN6750_HW10,
		.fw = {
			.dir = "WCN6750/hw1.0",
			.board_size = 256 * 1024,
			.cal_offset = 128 * 1024,
		},
		.max_radios = 1,
		.bdf_addr = 0x4B0C0000,
		.hw_ops = &wcn6750_ops,
		.ring_mask = &ath11k_hw_ring_mask_qca6390,
		.internal_sleep_clock = false,
		.regs = &wcn6750_regs,
		.qmi_service_ins_id = ATH11K_QMI_WLFW_SERVICE_INS_ID_V01_WCN6750,
		.host_ce_config = ath11k_host_ce_config_qca6390,
		.ce_count = 9,
		.target_ce_config = ath11k_target_ce_config_wlan_qca6390,
		.target_ce_count = 9,
		.svc_to_ce_map = ath11k_target_service_to_ce_map_wlan_qca6390,
		.svc_to_ce_map_len = 14,
		.rfkill_pin = 0,
		.rfkill_cfg = 0,
		.rfkill_on_level = 0,
		.single_pdev_only = true,
		.rxdma1_enable = false,
		.num_rxmda_per_pdev = 1,
		.rx_mac_buf_ring = true,
		.vdev_start_delay = true,
		.htt_peer_map_v2 = false,

		.spectral = {
			.fft_sz = 0,
			.fft_pad_sz = 0,
			.summary_pad_sz = 0,
			.fft_hdr_len = 0,
			.max_fft_bins = 0,
		},

		.interface_modes = BIT(NL80211_IFTYPE_STATION) |
					BIT(NL80211_IFTYPE_AP),
		.supports_monitor = false,
		.supports_shadow_regs = true,
		.idle_ps = true,
		.supports_sta_ps = true,
		.cold_boot_calib = false,
		.fw_mem_mode = 0,
		.num_vdevs = 16 + 1,
		.num_peers = 512,
		.supports_suspend = false,
		.hal_desc_sz = sizeof(struct hal_rx_desc_qcn9074),
		.supports_regdb = true,
		.fix_l1ss = false,
		.credit_flow = true,
		.max_tx_ring = DP_TCL_NUM_RING_MAX_QCA6390,
		.hal_params = &ath11k_hw_hal_params_qca6390,
		.supports_dynamic_smps_6ghz = false,
		.alloc_cacheable_memory = false,
		.supports_rssi_stats = true,
		.fw_wmi_diag_event = false,
		.current_cc_support = true,
		.dbr_debug_support = false,
		.global_reset = false,
		.bios_sar_capa = NULL,
		.m3_fw_support = false,
		.fixed_bdf_addr = false,
		.fixed_mem_region = false,
		.static_window_map = true,
		.hybrid_bus_type = true,
		.dp_window_idx = 1,
		.ce_window_idx = 2,
		.fixed_fw_mem = true,
		.support_off_channel_tx = false,
>>>>>>> 88084a3d
	},
};

static inline struct ath11k_pdev *ath11k_core_get_single_pdev(struct ath11k_base *ab)
{
	WARN_ON(!ab->hw_params.single_pdev_only);

	return &ab->pdevs[0];
}

int ath11k_core_suspend(struct ath11k_base *ab)
{
	int ret;
	struct ath11k_pdev *pdev;
	struct ath11k *ar;

	if (!ab->hw_params.supports_suspend)
		return -EOPNOTSUPP;

	/* so far single_pdev_only chips have supports_suspend as true
	 * and only the first pdev is valid.
	 */
	pdev = ath11k_core_get_single_pdev(ab);
	ar = pdev->ar;
	if (!ar || ar->state != ATH11K_STATE_OFF)
		return 0;

	ret = ath11k_dp_rx_pktlog_stop(ab, true);
	if (ret) {
		ath11k_warn(ab, "failed to stop dp rx (and timer) pktlog during suspend: %d\n",
			    ret);
		return ret;
	}

	ret = ath11k_mac_wait_tx_complete(ar);
	if (ret) {
		ath11k_warn(ab, "failed to wait tx complete: %d\n", ret);
		return ret;
	}

	ret = ath11k_wow_enable(ab);
	if (ret) {
		ath11k_warn(ab, "failed to enable wow during suspend: %d\n", ret);
		return ret;
	}

	ret = ath11k_dp_rx_pktlog_stop(ab, false);
	if (ret) {
		ath11k_warn(ab, "failed to stop dp rx pktlog during suspend: %d\n",
			    ret);
		return ret;
	}

	ath11k_ce_stop_shadow_timers(ab);
	ath11k_dp_stop_shadow_timers(ab);

	ath11k_hif_irq_disable(ab);
	ath11k_hif_ce_irq_disable(ab);

	ret = ath11k_hif_suspend(ab);
	if (ret) {
		ath11k_warn(ab, "failed to suspend hif: %d\n", ret);
		return ret;
	}

	return 0;
}
EXPORT_SYMBOL(ath11k_core_suspend);

int ath11k_core_resume(struct ath11k_base *ab)
{
	int ret;
	struct ath11k_pdev *pdev;
	struct ath11k *ar;

	if (!ab->hw_params.supports_suspend)
		return -EOPNOTSUPP;

	/* so far signle_pdev_only chips have supports_suspend as true
	 * and only the first pdev is valid.
	 */
	pdev = ath11k_core_get_single_pdev(ab);
	ar = pdev->ar;
	if (!ar || ar->state != ATH11K_STATE_OFF)
		return 0;

	ret = ath11k_hif_resume(ab);
	if (ret) {
		ath11k_warn(ab, "failed to resume hif during resume: %d\n", ret);
		return ret;
	}

	ath11k_hif_ce_irq_enable(ab);
	ath11k_hif_irq_enable(ab);

	ret = ath11k_dp_rx_pktlog_start(ab);
	if (ret) {
		ath11k_warn(ab, "failed to start rx pktlog during resume: %d\n",
			    ret);
		return ret;
	}

	ret = ath11k_wow_wakeup(ab);
	if (ret) {
		ath11k_warn(ab, "failed to wakeup wow during resume: %d\n", ret);
		return ret;
	}

	return 0;
}
EXPORT_SYMBOL(ath11k_core_resume);

static void ath11k_core_check_cc_code_bdfext(const struct dmi_header *hdr, void *data)
{
	struct ath11k_base *ab = data;
	const char *magic = ATH11K_SMBIOS_BDF_EXT_MAGIC;
	struct ath11k_smbios_bdf *smbios = (struct ath11k_smbios_bdf *)hdr;
	ssize_t copied;
	size_t len;
	int i;

	if (ab->qmi.target.bdf_ext[0] != '\0')
		return;

	if (hdr->type != ATH11K_SMBIOS_BDF_EXT_TYPE)
		return;

	if (hdr->length != ATH11K_SMBIOS_BDF_EXT_LENGTH) {
		ath11k_dbg(ab, ATH11K_DBG_BOOT,
			   "wrong smbios bdf ext type length (%d).\n",
			   hdr->length);
		return;
	}

	spin_lock_bh(&ab->base_lock);

	switch (smbios->country_code_flag) {
	case ATH11K_SMBIOS_CC_ISO:
		ab->new_alpha2[0] = (smbios->cc_code >> 8) & 0xff;
		ab->new_alpha2[1] = smbios->cc_code & 0xff;
		ath11k_dbg(ab, ATH11K_DBG_BOOT, "boot smbios cc_code %c%c\n",
			   ab->new_alpha2[0], ab->new_alpha2[1]);
		break;
	case ATH11K_SMBIOS_CC_WW:
		ab->new_alpha2[0] = '0';
		ab->new_alpha2[1] = '0';
		ath11k_dbg(ab, ATH11K_DBG_BOOT, "boot smbios worldwide regdomain\n");
		break;
	default:
		ath11k_dbg(ab, ATH11K_DBG_BOOT, "boot ignore smbios country code setting %d\n",
			   smbios->country_code_flag);
		break;
	}

	spin_unlock_bh(&ab->base_lock);

	if (!smbios->bdf_enabled) {
		ath11k_dbg(ab, ATH11K_DBG_BOOT, "bdf variant name not found.\n");
		return;
	}

	/* Only one string exists (per spec) */
	if (memcmp(smbios->bdf_ext, magic, strlen(magic)) != 0) {
		ath11k_dbg(ab, ATH11K_DBG_BOOT,
			   "bdf variant magic does not match.\n");
		return;
	}

	len = min_t(size_t,
		    strlen(smbios->bdf_ext), sizeof(ab->qmi.target.bdf_ext));
	for (i = 0; i < len; i++) {
		if (!isascii(smbios->bdf_ext[i]) || !isprint(smbios->bdf_ext[i])) {
			ath11k_dbg(ab, ATH11K_DBG_BOOT,
				   "bdf variant name contains non ascii chars.\n");
			return;
		}
	}

	/* Copy extension name without magic prefix */
	copied = strscpy(ab->qmi.target.bdf_ext, smbios->bdf_ext + strlen(magic),
			 sizeof(ab->qmi.target.bdf_ext));
	if (copied < 0) {
		ath11k_dbg(ab, ATH11K_DBG_BOOT,
			   "bdf variant string is longer than the buffer can accommodate\n");
		return;
	}

	ath11k_dbg(ab, ATH11K_DBG_BOOT,
		   "found and validated bdf variant smbios_type 0x%x bdf %s\n",
		   ATH11K_SMBIOS_BDF_EXT_TYPE, ab->qmi.target.bdf_ext);
}

int ath11k_core_check_smbios(struct ath11k_base *ab)
{
	ab->qmi.target.bdf_ext[0] = '\0';
	dmi_walk(ath11k_core_check_cc_code_bdfext, ab);

	if (ab->qmi.target.bdf_ext[0] == '\0')
		return -ENODATA;

	return 0;
}

int ath11k_core_check_dt(struct ath11k_base *ab)
{
	size_t max_len = sizeof(ab->qmi.target.bdf_ext);
	const char *variant = NULL;
	struct device_node *node;

	node = ab->dev->of_node;
	if (!node)
		return -ENOENT;

	of_property_read_string(node, "qcom,ath11k-calibration-variant",
				&variant);
	if (!variant)
		return -ENODATA;

	if (strscpy(ab->qmi.target.bdf_ext, variant, max_len) < 0)
		ath11k_dbg(ab, ATH11K_DBG_BOOT,
			   "bdf variant string is longer than the buffer can accommodate (variant: %s)\n",
			    variant);

	return 0;
}

static int __ath11k_core_create_board_name(struct ath11k_base *ab, char *name,
					   size_t name_len, bool with_variant)
{
	/* strlen(',variant=') + strlen(ab->qmi.target.bdf_ext) */
	char variant[9 + ATH11K_QMI_BDF_EXT_STR_LENGTH] = { 0 };

	if (with_variant && ab->qmi.target.bdf_ext[0] != '\0')
		scnprintf(variant, sizeof(variant), ",variant=%s",
			  ab->qmi.target.bdf_ext);

	switch (ab->id.bdf_search) {
	case ATH11K_BDF_SEARCH_BUS_AND_BOARD:
		scnprintf(name, name_len,
			  "bus=%s,vendor=%04x,device=%04x,subsystem-vendor=%04x,subsystem-device=%04x,qmi-chip-id=%d,qmi-board-id=%d%s",
			  ath11k_bus_str(ab->hif.bus),
			  ab->id.vendor, ab->id.device,
			  ab->id.subsystem_vendor,
			  ab->id.subsystem_device,
			  ab->qmi.target.chip_id,
			  ab->qmi.target.board_id,
			  variant);
		break;
	default:
		scnprintf(name, name_len,
			  "bus=%s,qmi-chip-id=%d,qmi-board-id=%d%s",
			  ath11k_bus_str(ab->hif.bus),
			  ab->qmi.target.chip_id,
			  ab->qmi.target.board_id, variant);
		break;
	}

	ath11k_dbg(ab, ATH11K_DBG_BOOT, "boot using board name '%s'\n", name);

	return 0;
}

static int ath11k_core_create_board_name(struct ath11k_base *ab, char *name,
					 size_t name_len)
{
	return __ath11k_core_create_board_name(ab, name, name_len, true);
}

static int ath11k_core_create_fallback_board_name(struct ath11k_base *ab, char *name,
						  size_t name_len)
{
	return __ath11k_core_create_board_name(ab, name, name_len, false);
}

const struct firmware *ath11k_core_firmware_request(struct ath11k_base *ab,
						    const char *file)
{
	const struct firmware *fw;
	char path[100];
	int ret;

	if (file == NULL)
		return ERR_PTR(-ENOENT);

	ath11k_core_create_firmware_path(ab, file, path, sizeof(path));

	ret = firmware_request_nowarn(&fw, path, ab->dev);
	if (ret)
		return ERR_PTR(ret);

	ath11k_dbg(ab, ATH11K_DBG_BOOT, "boot firmware request %s size %zu\n",
		   path, fw->size);

	return fw;
}

void ath11k_core_free_bdf(struct ath11k_base *ab, struct ath11k_board_data *bd)
{
	if (!IS_ERR(bd->fw))
		release_firmware(bd->fw);

	memset(bd, 0, sizeof(*bd));
}

static int ath11k_core_parse_bd_ie_board(struct ath11k_base *ab,
					 struct ath11k_board_data *bd,
					 const void *buf, size_t buf_len,
					 const char *boardname,
					 int ie_id,
					 int name_id,
					 int data_id)
{
	const struct ath11k_fw_ie *hdr;
	bool name_match_found;
	int ret, board_ie_id;
	size_t board_ie_len;
	const void *board_ie_data;

	name_match_found = false;

	/* go through ATH11K_BD_IE_BOARD_/ATH11K_BD_IE_REGDB_ elements */
	while (buf_len > sizeof(struct ath11k_fw_ie)) {
		hdr = buf;
		board_ie_id = le32_to_cpu(hdr->id);
		board_ie_len = le32_to_cpu(hdr->len);
		board_ie_data = hdr->data;

		buf_len -= sizeof(*hdr);
		buf += sizeof(*hdr);

		if (buf_len < ALIGN(board_ie_len, 4)) {
			ath11k_err(ab, "invalid %s length: %zu < %zu\n",
				   ath11k_bd_ie_type_str(ie_id),
				   buf_len, ALIGN(board_ie_len, 4));
			ret = -EINVAL;
			goto out;
		}

		if (board_ie_id == name_id) {
			ath11k_dbg_dump(ab, ATH11K_DBG_BOOT, "board name", "",
					board_ie_data, board_ie_len);

			if (board_ie_len != strlen(boardname))
				goto next;

			ret = memcmp(board_ie_data, boardname, strlen(boardname));
			if (ret)
				goto next;

			name_match_found = true;
			ath11k_dbg(ab, ATH11K_DBG_BOOT,
				   "boot found match %s for name '%s'",
				   ath11k_bd_ie_type_str(ie_id),
				   boardname);
		} else if (board_ie_id == data_id) {
			if (!name_match_found)
				/* no match found */
				goto next;

			ath11k_dbg(ab, ATH11K_DBG_BOOT,
				   "boot found %s for '%s'",
				   ath11k_bd_ie_type_str(ie_id),
				   boardname);

			bd->data = board_ie_data;
			bd->len = board_ie_len;

			ret = 0;
			goto out;
		} else {
			ath11k_warn(ab, "unknown %s id found: %d\n",
				    ath11k_bd_ie_type_str(ie_id),
				    board_ie_id);
		}
next:
		/* jump over the padding */
		board_ie_len = ALIGN(board_ie_len, 4);

		buf_len -= board_ie_len;
		buf += board_ie_len;
	}

	/* no match found */
	ret = -ENOENT;

out:
	return ret;
}

static int ath11k_core_fetch_board_data_api_n(struct ath11k_base *ab,
					      struct ath11k_board_data *bd,
					      const char *boardname,
					      int ie_id_match,
					      int name_id,
					      int data_id)
{
	size_t len, magic_len;
	const u8 *data;
	char *filename, filepath[100];
	size_t ie_len;
	struct ath11k_fw_ie *hdr;
	int ret, ie_id;

	filename = ATH11K_BOARD_API2_FILE;

	if (!bd->fw)
		bd->fw = ath11k_core_firmware_request(ab, filename);

	if (IS_ERR(bd->fw))
		return PTR_ERR(bd->fw);

	data = bd->fw->data;
	len = bd->fw->size;

	ath11k_core_create_firmware_path(ab, filename,
					 filepath, sizeof(filepath));

	/* magic has extra null byte padded */
	magic_len = strlen(ATH11K_BOARD_MAGIC) + 1;
	if (len < magic_len) {
		ath11k_err(ab, "failed to find magic value in %s, file too short: %zu\n",
			   filepath, len);
		ret = -EINVAL;
		goto err;
	}

	if (memcmp(data, ATH11K_BOARD_MAGIC, magic_len)) {
		ath11k_err(ab, "found invalid board magic\n");
		ret = -EINVAL;
		goto err;
	}

	/* magic is padded to 4 bytes */
	magic_len = ALIGN(magic_len, 4);
	if (len < magic_len) {
		ath11k_err(ab, "failed: %s too small to contain board data, len: %zu\n",
			   filepath, len);
		ret = -EINVAL;
		goto err;
	}

	data += magic_len;
	len -= magic_len;

	while (len > sizeof(struct ath11k_fw_ie)) {
		hdr = (struct ath11k_fw_ie *)data;
		ie_id = le32_to_cpu(hdr->id);
		ie_len = le32_to_cpu(hdr->len);

		len -= sizeof(*hdr);
		data = hdr->data;

		if (len < ALIGN(ie_len, 4)) {
			ath11k_err(ab, "invalid length for board ie_id %d ie_len %zu len %zu\n",
				   ie_id, ie_len, len);
			ret = -EINVAL;
			goto err;
		}

		if (ie_id == ie_id_match) {
			ret = ath11k_core_parse_bd_ie_board(ab, bd, data,
							    ie_len,
							    boardname,
							    ie_id_match,
							    name_id,
							    data_id);
			if (ret == -ENOENT)
				/* no match found, continue */
				goto next;
			else if (ret)
				/* there was an error, bail out */
				goto err;
			/* either found or error, so stop searching */
			goto out;
		}
next:
		/* jump over the padding */
		ie_len = ALIGN(ie_len, 4);

		len -= ie_len;
		data += ie_len;
	}

out:
	if (!bd->data || !bd->len) {
		ath11k_dbg(ab, ATH11K_DBG_BOOT,
			   "failed to fetch %s for %s from %s\n",
			   ath11k_bd_ie_type_str(ie_id_match),
			   boardname, filepath);
		ret = -ENODATA;
		goto err;
	}

	return 0;

err:
	ath11k_core_free_bdf(ab, bd);
	return ret;
}

int ath11k_core_fetch_board_data_api_1(struct ath11k_base *ab,
				       struct ath11k_board_data *bd,
				       const char *name)
{
	bd->fw = ath11k_core_firmware_request(ab, name);

	if (IS_ERR(bd->fw))
		return PTR_ERR(bd->fw);

	bd->data = bd->fw->data;
	bd->len = bd->fw->size;

	return 0;
}

#define BOARD_NAME_SIZE 200
int ath11k_core_fetch_bdf(struct ath11k_base *ab, struct ath11k_board_data *bd)
{
	char boardname[BOARD_NAME_SIZE], fallback_boardname[BOARD_NAME_SIZE];
	char *filename, filepath[100];
	int ret;

	filename = ATH11K_BOARD_API2_FILE;

	ret = ath11k_core_create_board_name(ab, boardname, sizeof(boardname));
	if (ret) {
		ath11k_err(ab, "failed to create board name: %d", ret);
		return ret;
	}

	ab->bd_api = 2;
	ret = ath11k_core_fetch_board_data_api_n(ab, bd, boardname,
						 ATH11K_BD_IE_BOARD,
						 ATH11K_BD_IE_BOARD_NAME,
						 ATH11K_BD_IE_BOARD_DATA);
	if (!ret)
		goto success;

	ret = ath11k_core_create_fallback_board_name(ab, fallback_boardname,
						     sizeof(fallback_boardname));
	if (ret) {
		ath11k_err(ab, "failed to create fallback board name: %d", ret);
		return ret;
	}

	ret = ath11k_core_fetch_board_data_api_n(ab, bd, fallback_boardname,
						 ATH11K_BD_IE_BOARD,
						 ATH11K_BD_IE_BOARD_NAME,
						 ATH11K_BD_IE_BOARD_DATA);
	if (!ret)
		goto success;

	ab->bd_api = 1;
	ret = ath11k_core_fetch_board_data_api_1(ab, bd, ATH11K_DEFAULT_BOARD_FILE);
	if (ret) {
		ath11k_core_create_firmware_path(ab, filename,
						 filepath, sizeof(filepath));
		ath11k_err(ab, "failed to fetch board data for %s from %s\n",
			   boardname, filepath);
		if (memcmp(boardname, fallback_boardname, strlen(boardname)))
			ath11k_err(ab, "failed to fetch board data for %s from %s\n",
				   fallback_boardname, filepath);

		ath11k_err(ab, "failed to fetch board.bin from %s\n",
			   ab->hw_params.fw.dir);
		return ret;
	}

success:
	ath11k_dbg(ab, ATH11K_DBG_BOOT, "using board api %d\n", ab->bd_api);
	return 0;
}

int ath11k_core_fetch_regdb(struct ath11k_base *ab, struct ath11k_board_data *bd)
{
	char boardname[BOARD_NAME_SIZE];
	int ret;

	ret = ath11k_core_create_board_name(ab, boardname, BOARD_NAME_SIZE);
	if (ret) {
		ath11k_dbg(ab, ATH11K_DBG_BOOT,
			   "failed to create board name for regdb: %d", ret);
		goto exit;
	}

	ret = ath11k_core_fetch_board_data_api_n(ab, bd, boardname,
						 ATH11K_BD_IE_REGDB,
						 ATH11K_BD_IE_REGDB_NAME,
						 ATH11K_BD_IE_REGDB_DATA);
	if (!ret)
		goto exit;

	ret = ath11k_core_fetch_board_data_api_1(ab, bd, ATH11K_REGDB_FILE_NAME);
	if (ret)
		ath11k_dbg(ab, ATH11K_DBG_BOOT, "failed to fetch %s from %s\n",
			   ATH11K_REGDB_FILE_NAME, ab->hw_params.fw.dir);

exit:
	if (!ret)
		ath11k_dbg(ab, ATH11K_DBG_BOOT, "fetched regdb\n");

	return ret;
}

static void ath11k_core_stop(struct ath11k_base *ab)
{
	if (!test_bit(ATH11K_FLAG_CRASH_FLUSH, &ab->dev_flags))
		ath11k_qmi_firmware_stop(ab);

	ath11k_hif_stop(ab);
	ath11k_wmi_detach(ab);
	ath11k_dp_pdev_reo_cleanup(ab);

	/* De-Init of components as needed */
}

static int ath11k_core_soc_create(struct ath11k_base *ab)
{
	int ret;

	ret = ath11k_qmi_init_service(ab);
	if (ret) {
		ath11k_err(ab, "failed to initialize qmi :%d\n", ret);
		return ret;
	}

	ret = ath11k_debugfs_soc_create(ab);
	if (ret) {
		ath11k_err(ab, "failed to create ath11k debugfs\n");
		goto err_qmi_deinit;
	}

	ret = ath11k_hif_power_up(ab);
	if (ret) {
		ath11k_err(ab, "failed to power up :%d\n", ret);
		goto err_debugfs_reg;
	}

	return 0;

err_debugfs_reg:
	ath11k_debugfs_soc_destroy(ab);
err_qmi_deinit:
	ath11k_qmi_deinit_service(ab);
	return ret;
}

static void ath11k_core_soc_destroy(struct ath11k_base *ab)
{
	ath11k_debugfs_soc_destroy(ab);
	ath11k_dp_free(ab);
	ath11k_reg_free(ab);
	ath11k_qmi_deinit_service(ab);
}

static int ath11k_core_pdev_create(struct ath11k_base *ab)
{
	int ret;

	ret = ath11k_debugfs_pdev_create(ab);
	if (ret) {
		ath11k_err(ab, "failed to create core pdev debugfs: %d\n", ret);
		return ret;
	}

	ret = ath11k_mac_register(ab);
	if (ret) {
		ath11k_err(ab, "failed register the radio with mac80211: %d\n", ret);
		goto err_pdev_debug;
	}

	ret = ath11k_dp_pdev_alloc(ab);
	if (ret) {
		ath11k_err(ab, "failed to attach DP pdev: %d\n", ret);
		goto err_mac_unregister;
	}

	ret = ath11k_thermal_register(ab);
	if (ret) {
		ath11k_err(ab, "could not register thermal device: %d\n",
			   ret);
		goto err_dp_pdev_free;
	}

	ret = ath11k_spectral_init(ab);
	if (ret) {
		ath11k_err(ab, "failed to init spectral %d\n", ret);
		goto err_thermal_unregister;
	}

	return 0;

err_thermal_unregister:
	ath11k_thermal_unregister(ab);
err_dp_pdev_free:
	ath11k_dp_pdev_free(ab);
err_mac_unregister:
	ath11k_mac_unregister(ab);
err_pdev_debug:
	ath11k_debugfs_pdev_destroy(ab);

	return ret;
}

static void ath11k_core_pdev_destroy(struct ath11k_base *ab)
{
	ath11k_spectral_deinit(ab);
	ath11k_thermal_unregister(ab);
	ath11k_mac_unregister(ab);
	ath11k_hif_irq_disable(ab);
	ath11k_dp_pdev_free(ab);
	ath11k_debugfs_pdev_destroy(ab);
}

static int ath11k_core_start(struct ath11k_base *ab)
{
	int ret;

	ret = ath11k_wmi_attach(ab);
	if (ret) {
		ath11k_err(ab, "failed to attach wmi: %d\n", ret);
		return ret;
	}

	ret = ath11k_htc_init(ab);
	if (ret) {
		ath11k_err(ab, "failed to init htc: %d\n", ret);
		goto err_wmi_detach;
	}

	ret = ath11k_hif_start(ab);
	if (ret) {
		ath11k_err(ab, "failed to start HIF: %d\n", ret);
		goto err_wmi_detach;
	}

	ret = ath11k_htc_wait_target(&ab->htc);
	if (ret) {
		ath11k_err(ab, "failed to connect to HTC: %d\n", ret);
		goto err_hif_stop;
	}

	ret = ath11k_dp_htt_connect(&ab->dp);
	if (ret) {
		ath11k_err(ab, "failed to connect to HTT: %d\n", ret);
		goto err_hif_stop;
	}

	ret = ath11k_wmi_connect(ab);
	if (ret) {
		ath11k_err(ab, "failed to connect wmi: %d\n", ret);
		goto err_hif_stop;
	}

	ret = ath11k_htc_start(&ab->htc);
	if (ret) {
		ath11k_err(ab, "failed to start HTC: %d\n", ret);
		goto err_hif_stop;
	}

	ret = ath11k_wmi_wait_for_service_ready(ab);
	if (ret) {
		ath11k_err(ab, "failed to receive wmi service ready event: %d\n",
			   ret);
		goto err_hif_stop;
	}

	ret = ath11k_mac_allocate(ab);
	if (ret) {
		ath11k_err(ab, "failed to create new hw device with mac80211 :%d\n",
			   ret);
		goto err_hif_stop;
	}

	ath11k_dp_pdev_pre_alloc(ab);

	ret = ath11k_dp_pdev_reo_setup(ab);
	if (ret) {
		ath11k_err(ab, "failed to initialize reo destination rings: %d\n", ret);
		goto err_mac_destroy;
	}

	ret = ath11k_wmi_cmd_init(ab);
	if (ret) {
		ath11k_err(ab, "failed to send wmi init cmd: %d\n", ret);
		goto err_reo_cleanup;
	}

	ret = ath11k_wmi_wait_for_unified_ready(ab);
	if (ret) {
		ath11k_err(ab, "failed to receive wmi unified ready event: %d\n",
			   ret);
		goto err_reo_cleanup;
	}

	/* put hardware to DBS mode */
	if (ab->hw_params.single_pdev_only && ab->hw_params.num_rxmda_per_pdev > 1) {
		ret = ath11k_wmi_set_hw_mode(ab, WMI_HOST_HW_MODE_DBS);
		if (ret) {
			ath11k_err(ab, "failed to send dbs mode: %d\n", ret);
			goto err_hif_stop;
		}
	}

	ret = ath11k_dp_tx_htt_h2t_ver_req_msg(ab);
	if (ret) {
		ath11k_err(ab, "failed to send htt version request message: %d\n",
			   ret);
		goto err_reo_cleanup;
	}

	return 0;

err_reo_cleanup:
	ath11k_dp_pdev_reo_cleanup(ab);
err_mac_destroy:
	ath11k_mac_destroy(ab);
err_hif_stop:
	ath11k_hif_stop(ab);
err_wmi_detach:
	ath11k_wmi_detach(ab);

	return ret;
}

static int ath11k_core_start_firmware(struct ath11k_base *ab,
				      enum ath11k_firmware_mode mode)
{
	int ret;

	ath11k_ce_get_shadow_config(ab, &ab->qmi.ce_cfg.shadow_reg_v2,
				    &ab->qmi.ce_cfg.shadow_reg_v2_len);

	ret = ath11k_qmi_firmware_start(ab, mode);
	if (ret) {
		ath11k_err(ab, "failed to send firmware start: %d\n", ret);
		return ret;
	}

	return ret;
}

static int ath11k_core_rfkill_config(struct ath11k_base *ab)
{
	struct ath11k *ar;
	int ret = 0, i;

	if (!(ab->target_caps.sys_cap_info & WMI_SYS_CAP_INFO_RFKILL))
		return 0;

	for (i = 0; i < ab->num_radios; i++) {
		ar = ab->pdevs[i].ar;

		ret = ath11k_mac_rfkill_config(ar);
		if (ret && ret != -EOPNOTSUPP) {
			ath11k_warn(ab, "failed to configure rfkill: %d", ret);
			return ret;
		}
	}

	return ret;
}

int ath11k_core_qmi_firmware_ready(struct ath11k_base *ab)
{
	int ret;

	ret = ath11k_core_start_firmware(ab, ATH11K_FIRMWARE_MODE_NORMAL);
	if (ret) {
		ath11k_err(ab, "failed to start firmware: %d\n", ret);
		return ret;
	}

	ret = ath11k_ce_init_pipes(ab);
	if (ret) {
		ath11k_err(ab, "failed to initialize CE: %d\n", ret);
		goto err_firmware_stop;
	}

	ret = ath11k_dp_alloc(ab);
	if (ret) {
		ath11k_err(ab, "failed to init DP: %d\n", ret);
		goto err_firmware_stop;
	}

	switch (ath11k_crypto_mode) {
	case ATH11K_CRYPT_MODE_SW:
		set_bit(ATH11K_FLAG_HW_CRYPTO_DISABLED, &ab->dev_flags);
		set_bit(ATH11K_FLAG_RAW_MODE, &ab->dev_flags);
		break;
	case ATH11K_CRYPT_MODE_HW:
		clear_bit(ATH11K_FLAG_HW_CRYPTO_DISABLED, &ab->dev_flags);
		clear_bit(ATH11K_FLAG_RAW_MODE, &ab->dev_flags);
		break;
	default:
		ath11k_info(ab, "invalid crypto_mode: %d\n", ath11k_crypto_mode);
		return -EINVAL;
	}

	if (ath11k_frame_mode == ATH11K_HW_TXRX_RAW)
		set_bit(ATH11K_FLAG_RAW_MODE, &ab->dev_flags);

	mutex_lock(&ab->core_lock);
	ret = ath11k_core_start(ab);
	if (ret) {
		ath11k_err(ab, "failed to start core: %d\n", ret);
		goto err_dp_free;
	}

	ret = ath11k_core_pdev_create(ab);
	if (ret) {
		ath11k_err(ab, "failed to create pdev core: %d\n", ret);
		goto err_core_stop;
	}
	ath11k_hif_irq_enable(ab);

	ret = ath11k_core_rfkill_config(ab);
	if (ret && ret != -EOPNOTSUPP) {
		ath11k_err(ab, "failed to config rfkill: %d\n", ret);
		goto err_core_stop;
	}

	mutex_unlock(&ab->core_lock);

	return 0;

err_core_stop:
	ath11k_core_stop(ab);
	ath11k_mac_destroy(ab);
err_dp_free:
	ath11k_dp_free(ab);
	mutex_unlock(&ab->core_lock);
err_firmware_stop:
	ath11k_qmi_firmware_stop(ab);

	return ret;
}

static int ath11k_core_reconfigure_on_crash(struct ath11k_base *ab)
{
	int ret;

	mutex_lock(&ab->core_lock);
	ath11k_thermal_unregister(ab);
	ath11k_hif_irq_disable(ab);
	ath11k_dp_pdev_free(ab);
	ath11k_spectral_deinit(ab);
	ath11k_hif_stop(ab);
	ath11k_wmi_detach(ab);
	ath11k_dp_pdev_reo_cleanup(ab);
	mutex_unlock(&ab->core_lock);

	ath11k_dp_free(ab);
	ath11k_hal_srng_deinit(ab);

	ab->free_vdev_map = (1LL << (ab->num_radios * TARGET_NUM_VDEVS(ab))) - 1;

	ret = ath11k_hal_srng_init(ab);
	if (ret)
		return ret;

	clear_bit(ATH11K_FLAG_CRASH_FLUSH, &ab->dev_flags);

	ret = ath11k_core_qmi_firmware_ready(ab);
	if (ret)
		goto err_hal_srng_deinit;

	clear_bit(ATH11K_FLAG_RECOVERY, &ab->dev_flags);

	return 0;

err_hal_srng_deinit:
	ath11k_hal_srng_deinit(ab);
	return ret;
}

void ath11k_core_halt(struct ath11k *ar)
{
	struct ath11k_base *ab = ar->ab;

	lockdep_assert_held(&ar->conf_mutex);

	ar->num_created_vdevs = 0;
	ar->allocated_vdev_map = 0;

	ath11k_mac_scan_finish(ar);
	ath11k_mac_peer_cleanup_all(ar);
	cancel_delayed_work_sync(&ar->scan.timeout);
	cancel_work_sync(&ar->regd_update_work);
	cancel_work_sync(&ab->update_11d_work);
	cancel_work_sync(&ab->rfkill_work);

	rcu_assign_pointer(ab->pdevs_active[ar->pdev_idx], NULL);
	synchronize_rcu();
	INIT_LIST_HEAD(&ar->arvifs);
	idr_init(&ar->txmgmt_idr);
}

static void ath11k_rfkill_work(struct work_struct *work)
{
	struct ath11k_base *ab = container_of(work, struct ath11k_base, rfkill_work);
	struct ath11k *ar;
	bool rfkill_radio_on;
	int i;

	spin_lock_bh(&ab->base_lock);
	rfkill_radio_on = ab->rfkill_radio_on;
	spin_unlock_bh(&ab->base_lock);

	for (i = 0; i < ab->num_radios; i++) {
		ar = ab->pdevs[i].ar;
		if (!ar)
			continue;

		/* notify cfg80211 radio state change */
		ath11k_mac_rfkill_enable_radio(ar, rfkill_radio_on);
		wiphy_rfkill_set_hw_state(ar->hw->wiphy, !rfkill_radio_on);
	}
}

static void ath11k_update_11d(struct work_struct *work)
{
	struct ath11k_base *ab = container_of(work, struct ath11k_base, update_11d_work);
	struct ath11k *ar;
	struct ath11k_pdev *pdev;
	struct wmi_set_current_country_params set_current_param = {};
	int ret, i;

	spin_lock_bh(&ab->base_lock);
	memcpy(&set_current_param.alpha2, &ab->new_alpha2, 2);
	spin_unlock_bh(&ab->base_lock);

	ath11k_dbg(ab, ATH11K_DBG_WMI, "update 11d new cc %c%c\n",
		   set_current_param.alpha2[0],
		   set_current_param.alpha2[1]);

	for (i = 0; i < ab->num_radios; i++) {
		pdev = &ab->pdevs[i];
		ar = pdev->ar;

		memcpy(&ar->alpha2, &set_current_param.alpha2, 2);
		ret = ath11k_wmi_send_set_current_country_cmd(ar, &set_current_param);
		if (ret)
			ath11k_warn(ar->ab,
				    "pdev id %d failed set current country code: %d\n",
				    i, ret);
	}
}

static void ath11k_core_pre_reconfigure_recovery(struct ath11k_base *ab)
{
	struct ath11k *ar;
	struct ath11k_pdev *pdev;
	int i;

	spin_lock_bh(&ab->base_lock);
	ab->stats.fw_crash_counter++;
	spin_unlock_bh(&ab->base_lock);

	for (i = 0; i < ab->num_radios; i++) {
		pdev = &ab->pdevs[i];
		ar = pdev->ar;
		if (!ar || ar->state == ATH11K_STATE_OFF)
			continue;

		ieee80211_stop_queues(ar->hw);
		ath11k_mac_drain_tx(ar);
<<<<<<< HEAD
=======
		ar->state_11d = ATH11K_11D_IDLE;
>>>>>>> 88084a3d
		complete(&ar->completed_11d_scan);
		complete(&ar->scan.started);
		complete(&ar->scan.completed);
		complete(&ar->scan.on_channel);
		complete(&ar->peer_assoc_done);
		complete(&ar->peer_delete_done);
		complete(&ar->install_key_done);
		complete(&ar->vdev_setup_done);
		complete(&ar->vdev_delete_done);
		complete(&ar->bss_survey_done);
		complete(&ar->thermal.wmi_sync);

		wake_up(&ar->dp.tx_empty_waitq);
		idr_for_each(&ar->txmgmt_idr,
			     ath11k_mac_tx_mgmt_pending_free, ar);
		idr_destroy(&ar->txmgmt_idr);
		wake_up(&ar->txmgmt_empty_waitq);
	}

	wake_up(&ab->wmi_ab.tx_credits_wq);
	wake_up(&ab->peer_mapping_wq);
}

static void ath11k_core_post_reconfigure_recovery(struct ath11k_base *ab)
{
	struct ath11k *ar;
	struct ath11k_pdev *pdev;
	int i;

	for (i = 0; i < ab->num_radios; i++) {
		pdev = &ab->pdevs[i];
		ar = pdev->ar;
		if (!ar || ar->state == ATH11K_STATE_OFF)
			continue;

		mutex_lock(&ar->conf_mutex);

		switch (ar->state) {
		case ATH11K_STATE_ON:
			ar->state = ATH11K_STATE_RESTARTING;
			ath11k_core_halt(ar);
			ieee80211_restart_hw(ar->hw);
			break;
		case ATH11K_STATE_OFF:
			ath11k_warn(ab,
				    "cannot restart radio %d that hasn't been started\n",
				    i);
			break;
		case ATH11K_STATE_RESTARTING:
			break;
		case ATH11K_STATE_RESTARTED:
			ar->state = ATH11K_STATE_WEDGED;
			fallthrough;
		case ATH11K_STATE_WEDGED:
			ath11k_warn(ab,
				    "device is wedged, will not restart radio %d\n", i);
			break;
		}
		mutex_unlock(&ar->conf_mutex);
	}
	complete(&ab->driver_recovery);
}

static void ath11k_core_restart(struct work_struct *work)
{
	struct ath11k_base *ab = container_of(work, struct ath11k_base, restart_work);
	int ret;

	if (!ab->is_reset)
		ath11k_core_pre_reconfigure_recovery(ab);

	ret = ath11k_core_reconfigure_on_crash(ab);
	if (ret) {
		ath11k_err(ab, "failed to reconfigure driver on crash recovery\n");
		return;
	}

	if (ab->is_reset)
		complete_all(&ab->reconfigure_complete);

	if (!ab->is_reset)
		ath11k_core_post_reconfigure_recovery(ab);
}

static void ath11k_core_reset(struct work_struct *work)
{
	struct ath11k_base *ab = container_of(work, struct ath11k_base, reset_work);
	int reset_count, fail_cont_count;
	long time_left;

	if (!(test_bit(ATH11K_FLAG_REGISTERED, &ab->dev_flags))) {
		ath11k_warn(ab, "ignore reset dev flags 0x%lx\n", ab->dev_flags);
		return;
	}

	/* Sometimes the recovery will fail and then the next all recovery fail,
	 * this is to avoid infinite recovery since it can not recovery success.
	 */
	fail_cont_count = atomic_read(&ab->fail_cont_count);

	if (fail_cont_count >= ATH11K_RESET_MAX_FAIL_COUNT_FINAL)
		return;

	if (fail_cont_count >= ATH11K_RESET_MAX_FAIL_COUNT_FIRST &&
	    time_before(jiffies, ab->reset_fail_timeout))
		return;

	reset_count = atomic_inc_return(&ab->reset_count);

	if (reset_count > 1) {
		/* Sometimes it happened another reset worker before the previous one
		 * completed, then the second reset worker will destroy the previous one,
		 * thus below is to avoid that.
		 */
		ath11k_warn(ab, "already resetting count %d\n", reset_count);

		reinit_completion(&ab->reset_complete);
		time_left = wait_for_completion_timeout(&ab->reset_complete,
							ATH11K_RESET_TIMEOUT_HZ);

		if (time_left) {
			ath11k_dbg(ab, ATH11K_DBG_BOOT, "to skip reset\n");
			atomic_dec(&ab->reset_count);
			return;
		}

		ab->reset_fail_timeout = jiffies + ATH11K_RESET_FAIL_TIMEOUT_HZ;
		/* Record the continuous recovery fail count when recovery failed*/
		atomic_inc(&ab->fail_cont_count);
	}

	ath11k_dbg(ab, ATH11K_DBG_BOOT, "reset starting\n");

	ab->is_reset = true;
	atomic_set(&ab->recovery_count, 0);
	reinit_completion(&ab->recovery_start);
	atomic_set(&ab->recovery_start_count, 0);

	ath11k_core_pre_reconfigure_recovery(ab);

	reinit_completion(&ab->reconfigure_complete);
	ath11k_core_post_reconfigure_recovery(ab);

	ath11k_dbg(ab, ATH11K_DBG_BOOT, "waiting recovery start...\n");

	time_left = wait_for_completion_timeout(&ab->recovery_start,
						ATH11K_RECOVER_START_TIMEOUT_HZ);

	ath11k_hif_power_down(ab);
	ath11k_hif_power_up(ab);

	ath11k_dbg(ab, ATH11K_DBG_BOOT, "reset started\n");
}

static int ath11k_init_hw_params(struct ath11k_base *ab)
{
	const struct ath11k_hw_params *hw_params = NULL;
	int i;

	for (i = 0; i < ARRAY_SIZE(ath11k_hw_params); i++) {
		hw_params = &ath11k_hw_params[i];

		if (hw_params->hw_rev == ab->hw_rev)
			break;
	}

	if (i == ARRAY_SIZE(ath11k_hw_params)) {
		ath11k_err(ab, "Unsupported hardware version: 0x%x\n", ab->hw_rev);
		return -EINVAL;
	}

	ab->hw_params = *hw_params;

	ath11k_info(ab, "%s\n", ab->hw_params.name);

	return 0;
}

int ath11k_core_pre_init(struct ath11k_base *ab)
{
	int ret;

	ret = ath11k_init_hw_params(ab);
	if (ret) {
		ath11k_err(ab, "failed to get hw params: %d\n", ret);
		return ret;
	}

	return 0;
}
EXPORT_SYMBOL(ath11k_core_pre_init);

int ath11k_core_init(struct ath11k_base *ab)
{
	int ret;

	ret = ath11k_core_soc_create(ab);
	if (ret) {
		ath11k_err(ab, "failed to create soc core: %d\n", ret);
		return ret;
	}

	return 0;
}
EXPORT_SYMBOL(ath11k_core_init);

void ath11k_core_deinit(struct ath11k_base *ab)
{
	mutex_lock(&ab->core_lock);

	ath11k_core_pdev_destroy(ab);
	ath11k_core_stop(ab);

	mutex_unlock(&ab->core_lock);

	ath11k_hif_power_down(ab);
	ath11k_mac_destroy(ab);
	ath11k_core_soc_destroy(ab);
}
EXPORT_SYMBOL(ath11k_core_deinit);

void ath11k_core_free(struct ath11k_base *ab)
{
<<<<<<< HEAD
=======
	destroy_workqueue(ab->workqueue_aux);
>>>>>>> 88084a3d
	destroy_workqueue(ab->workqueue);

	kfree(ab);
}
EXPORT_SYMBOL(ath11k_core_free);

struct ath11k_base *ath11k_core_alloc(struct device *dev, size_t priv_size,
				      enum ath11k_bus bus)
{
	struct ath11k_base *ab;

	ab = kzalloc(sizeof(*ab) + priv_size, GFP_KERNEL);
	if (!ab)
		return NULL;

	init_completion(&ab->driver_recovery);

	ab->workqueue = create_singlethread_workqueue("ath11k_wq");
	if (!ab->workqueue)
		goto err_sc_free;

	ab->workqueue_aux = create_singlethread_workqueue("ath11k_aux_wq");
	if (!ab->workqueue_aux)
		goto err_free_wq;

	mutex_init(&ab->core_lock);
	mutex_init(&ab->tbl_mtx_lock);
	spin_lock_init(&ab->base_lock);
	mutex_init(&ab->vdev_id_11d_lock);
	init_completion(&ab->reset_complete);
	init_completion(&ab->reconfigure_complete);
	init_completion(&ab->recovery_start);

	INIT_LIST_HEAD(&ab->peers);
	init_waitqueue_head(&ab->peer_mapping_wq);
	init_waitqueue_head(&ab->wmi_ab.tx_credits_wq);
	init_waitqueue_head(&ab->qmi.cold_boot_waitq);
	INIT_WORK(&ab->restart_work, ath11k_core_restart);
	INIT_WORK(&ab->update_11d_work, ath11k_update_11d);
	INIT_WORK(&ab->rfkill_work, ath11k_rfkill_work);
	INIT_WORK(&ab->reset_work, ath11k_core_reset);
	timer_setup(&ab->rx_replenish_retry, ath11k_ce_rx_replenish_retry, 0);
	init_completion(&ab->htc_suspend);
	init_completion(&ab->wow.wakeup_completed);

	ab->dev = dev;
	ab->hif.bus = bus;

	return ab;

err_free_wq:
	destroy_workqueue(ab->workqueue);
err_sc_free:
	kfree(ab);
	return NULL;
}
EXPORT_SYMBOL(ath11k_core_alloc);

MODULE_DESCRIPTION("Core module for Qualcomm Atheros 802.11ax wireless LAN cards.");
MODULE_LICENSE("Dual BSD/GPL");<|MERGE_RESOLUTION|>--- conflicted
+++ resolved
@@ -1,11 +1,7 @@
 // SPDX-License-Identifier: BSD-3-Clause-Clear
 /*
  * Copyright (c) 2018-2019 The Linux Foundation. All rights reserved.
-<<<<<<< HEAD
- * Copyright (c) 2021 Qualcomm Innovation Center, Inc. All rights reserved.
-=======
  * Copyright (c) 2021-2022 Qualcomm Innovation Center, Inc. All rights reserved.
->>>>>>> 88084a3d
  */
 
 #include <linux/module.h>
@@ -104,8 +100,6 @@
 		.fw_wmi_diag_event = false,
 		.current_cc_support = false,
 		.dbr_debug_support = true,
-<<<<<<< HEAD
-=======
 		.global_reset = false,
 		.bios_sar_capa = NULL,
 		.m3_fw_support = false,
@@ -117,7 +111,6 @@
 		.ce_window_idx = 0,
 		.fixed_fw_mem = false,
 		.support_off_channel_tx = false,
->>>>>>> 88084a3d
 	},
 	{
 		.hw_rev = ATH11K_HW_IPQ6018_HW10,
@@ -183,8 +176,6 @@
 		.fw_wmi_diag_event = false,
 		.current_cc_support = false,
 		.dbr_debug_support = true,
-<<<<<<< HEAD
-=======
 		.global_reset = false,
 		.bios_sar_capa = NULL,
 		.m3_fw_support = false,
@@ -196,7 +187,6 @@
 		.ce_window_idx = 0,
 		.fixed_fw_mem = false,
 		.support_off_channel_tx = false,
->>>>>>> 88084a3d
 	},
 	{
 		.name = "qca6390 hw2.0",
@@ -261,8 +251,6 @@
 		.fw_wmi_diag_event = true,
 		.current_cc_support = true,
 		.dbr_debug_support = false,
-<<<<<<< HEAD
-=======
 		.global_reset = true,
 		.bios_sar_capa = NULL,
 		.m3_fw_support = true,
@@ -274,7 +262,6 @@
 		.ce_window_idx = 0,
 		.fixed_fw_mem = false,
 		.support_off_channel_tx = true,
->>>>>>> 88084a3d
 	},
 	{
 		.name = "qcn9074 hw1.0",
@@ -339,8 +326,6 @@
 		.fw_wmi_diag_event = false,
 		.current_cc_support = false,
 		.dbr_debug_support = true,
-<<<<<<< HEAD
-=======
 		.global_reset = false,
 		.bios_sar_capa = NULL,
 		.m3_fw_support = true,
@@ -352,7 +337,6 @@
 		.ce_window_idx = 2,
 		.fixed_fw_mem = false,
 		.support_off_channel_tx = false,
->>>>>>> 88084a3d
 	},
 	{
 		.name = "wcn6855 hw2.0",
@@ -417,8 +401,6 @@
 		.fw_wmi_diag_event = true,
 		.current_cc_support = true,
 		.dbr_debug_support = false,
-<<<<<<< HEAD
-=======
 		.global_reset = true,
 		.bios_sar_capa = &ath11k_hw_sar_capa_wcn6855,
 		.m3_fw_support = true,
@@ -430,7 +412,6 @@
 		.ce_window_idx = 0,
 		.fixed_fw_mem = false,
 		.support_off_channel_tx = true,
->>>>>>> 88084a3d
 	},
 	{
 		.name = "wcn6855 hw2.1",
@@ -494,8 +475,6 @@
 		.fw_wmi_diag_event = true,
 		.current_cc_support = true,
 		.dbr_debug_support = false,
-<<<<<<< HEAD
-=======
 		.global_reset = true,
 		.bios_sar_capa = &ath11k_hw_sar_capa_wcn6855,
 		.m3_fw_support = true,
@@ -581,7 +560,6 @@
 		.ce_window_idx = 2,
 		.fixed_fw_mem = true,
 		.support_off_channel_tx = false,
->>>>>>> 88084a3d
 	},
 };
 
@@ -1649,10 +1627,7 @@
 
 		ieee80211_stop_queues(ar->hw);
 		ath11k_mac_drain_tx(ar);
-<<<<<<< HEAD
-=======
 		ar->state_11d = ATH11K_11D_IDLE;
->>>>>>> 88084a3d
 		complete(&ar->completed_11d_scan);
 		complete(&ar->scan.started);
 		complete(&ar->scan.completed);
@@ -1876,10 +1851,7 @@
 
 void ath11k_core_free(struct ath11k_base *ab)
 {
-<<<<<<< HEAD
-=======
 	destroy_workqueue(ab->workqueue_aux);
->>>>>>> 88084a3d
 	destroy_workqueue(ab->workqueue);
 
 	kfree(ab);
