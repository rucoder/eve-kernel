/*
 * This file is subject to the terms and conditions of the GNU General Public
 * License.  See the file "COPYING" in the main directory of this archive
 * for more details.
 *
 * Copyright (C) 2001 - 2007 Tensilica Inc.
 * Copyright (C) 2018 Cadence Design Systems Inc.
 */

#ifndef _ASM_SYSCALL_H
#define _ASM_SYSCALL_H

#include <linux/err.h>
#include <asm/ptrace.h>
#include <uapi/linux/audit.h>

<<<<<<< HEAD
static inline int syscall_get_arch(void)
=======
static inline int syscall_get_arch(struct task_struct *task)
>>>>>>> 0ecfebd2
{
	return AUDIT_ARCH_XTENSA;
}

typedef void (*syscall_t)(void);
extern syscall_t sys_call_table[];

static inline long syscall_get_nr(struct task_struct *task,
				  struct pt_regs *regs)
{
	return regs->syscall;
}

static inline void syscall_rollback(struct task_struct *task,
				    struct pt_regs *regs)
{
	/* Do nothing. */
}

static inline long syscall_get_error(struct task_struct *task,
				     struct pt_regs *regs)
{
	/* 0 if syscall succeeded, otherwise -Errorcode */
	return IS_ERR_VALUE(regs->areg[2]) ? regs->areg[2] : 0;
}

static inline long syscall_get_return_value(struct task_struct *task,
					    struct pt_regs *regs)
{
	return regs->areg[2];
}

static inline void syscall_set_return_value(struct task_struct *task,
					    struct pt_regs *regs,
					    int error, long val)
{
	regs->areg[0] = (long) error ? error : val;
}

#define SYSCALL_MAX_ARGS 6
#define XTENSA_SYSCALL_ARGUMENT_REGS {6, 3, 4, 5, 8, 9}

static inline void syscall_get_arguments(struct task_struct *task,
					 struct pt_regs *regs,
					 unsigned long *args)
{
	static const unsigned int reg[] = XTENSA_SYSCALL_ARGUMENT_REGS;
	unsigned int i;

	for (i = 0; i < 6; ++i)
		args[i] = regs->areg[reg[i]];
}

static inline void syscall_set_arguments(struct task_struct *task,
					 struct pt_regs *regs,
					 const unsigned long *args)
{
	static const unsigned int reg[] = XTENSA_SYSCALL_ARGUMENT_REGS;
	unsigned int i;

	for (i = 0; i < 6; ++i)
		regs->areg[reg[i]] = args[i];
}

asmlinkage long xtensa_rt_sigreturn(struct pt_regs*);
asmlinkage long xtensa_shmat(int, char __user *, int);
asmlinkage long xtensa_fadvise64_64(int, int,
				    unsigned long long, unsigned long long);

#endif<|MERGE_RESOLUTION|>--- conflicted
+++ resolved
@@ -14,11 +14,7 @@
 #include <asm/ptrace.h>
 #include <uapi/linux/audit.h>
 
-<<<<<<< HEAD
-static inline int syscall_get_arch(void)
-=======
 static inline int syscall_get_arch(struct task_struct *task)
->>>>>>> 0ecfebd2
 {
 	return AUDIT_ARCH_XTENSA;
 }
