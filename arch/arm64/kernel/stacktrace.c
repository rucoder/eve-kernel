--- conflicted
+++ resolved
@@ -173,14 +173,11 @@
 	put_task_stack(tsk);
 }
 EXPORT_SYMBOL_GPL(save_stack_trace_tsk);
-<<<<<<< HEAD
-=======
 
 void save_stack_trace_tsk(struct task_struct *tsk, struct stack_trace *trace)
 {
 	__save_stack_trace(tsk, trace, 1);
 }
->>>>>>> bb176f67
 
 void save_stack_trace(struct stack_trace *trace)
 {
