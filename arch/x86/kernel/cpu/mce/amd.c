// SPDX-License-Identifier: GPL-2.0-only
/*
 *  (c) 2005-2016 Advanced Micro Devices, Inc.
 *
 *  Written by Jacob Shin - AMD, Inc.
 *  Maintained by: Borislav Petkov <bp@alien8.de>
 *
 *  All MC4_MISCi registers are shared between cores on a node.
 */
#include <linux/interrupt.h>
#include <linux/notifier.h>
#include <linux/kobject.h>
#include <linux/percpu.h>
#include <linux/errno.h>
#include <linux/sched.h>
#include <linux/sysfs.h>
#include <linux/slab.h>
#include <linux/init.h>
#include <linux/cpu.h>
#include <linux/smp.h>
#include <linux/string.h>

#include <asm/amd_nb.h>
#include <asm/traps.h>
#include <asm/apic.h>
#include <asm/mce.h>
#include <asm/msr.h>
#include <asm/trace/irq_vectors.h>

#include "internal.h"

#define NR_BLOCKS         5
#define THRESHOLD_MAX     0xFFF
#define INT_TYPE_APIC     0x00020000
#define MASK_VALID_HI     0x80000000
#define MASK_CNTP_HI      0x40000000
#define MASK_LOCKED_HI    0x20000000
#define MASK_LVTOFF_HI    0x00F00000
#define MASK_COUNT_EN_HI  0x00080000
#define MASK_INT_TYPE_HI  0x00060000
#define MASK_OVERFLOW_HI  0x00010000
#define MASK_ERR_COUNT_HI 0x00000FFF
#define MASK_BLKPTR_LO    0xFF000000
#define MCG_XBLK_ADDR     0xC0000400

/* Deferred error settings */
#define MSR_CU_DEF_ERR		0xC0000410
#define MASK_DEF_LVTOFF		0x000000F0
#define MASK_DEF_INT_TYPE	0x00000006
#define DEF_LVT_OFF		0x2
#define DEF_INT_TYPE_APIC	0x2

/* Scalable MCA: */

/* Threshold LVT offset is at MSR0xC0000410[15:12] */
#define SMCA_THR_LVT_OFF	0xF000

static bool thresholding_irq_en;

static const char * const th_names[] = {
	"load_store",
	"insn_fetch",
	"combined_unit",
	"decode_unit",
	"northbridge",
	"execution_unit",
};

static const char * const smca_umc_block_names[] = {
	"dram_ecc",
	"misc_umc"
};

#define HWID_MCATYPE(hwid, mcatype) (((hwid) << 16) | (mcatype))

struct smca_hwid {
	unsigned int bank_type;	/* Use with smca_bank_types for easy indexing. */
	u32 hwid_mcatype;	/* (hwid,mcatype) tuple */
};

struct smca_bank {
	const struct smca_hwid *hwid;
	u32 id;			/* Value of MCA_IPID[InstanceId]. */
	u8 sysfs_id;		/* Value used for sysfs name. */
};

static DEFINE_PER_CPU_READ_MOSTLY(struct smca_bank[MAX_NR_BANKS], smca_banks);
static DEFINE_PER_CPU_READ_MOSTLY(u8[N_SMCA_BANK_TYPES], smca_bank_counts);

struct smca_bank_name {
	const char *name;	/* Short name for sysfs */
	const char *long_name;	/* Long name for pretty-printing */
};

static struct smca_bank_name smca_names[] = {
	[SMCA_LS ... SMCA_LS_V2]	= { "load_store",	"Load Store Unit" },
	[SMCA_IF]			= { "insn_fetch",	"Instruction Fetch Unit" },
	[SMCA_L2_CACHE]			= { "l2_cache",		"L2 Cache" },
	[SMCA_DE]			= { "decode_unit",	"Decode Unit" },
	[SMCA_RESERVED]			= { "reserved",		"Reserved" },
	[SMCA_EX]			= { "execution_unit",	"Execution Unit" },
	[SMCA_FP]			= { "floating_point",	"Floating Point Unit" },
	[SMCA_L3_CACHE]			= { "l3_cache",		"L3 Cache" },
	[SMCA_CS ... SMCA_CS_V2]	= { "coherent_slave",	"Coherent Slave" },
	[SMCA_PIE]			= { "pie",		"Power, Interrupts, etc." },

	/* UMC v2 is separate because both of them can exist in a single system. */
	[SMCA_UMC]			= { "umc",		"Unified Memory Controller" },
	[SMCA_UMC_V2]			= { "umc_v2",		"Unified Memory Controller v2" },
	[SMCA_PB]			= { "param_block",	"Parameter Block" },
	[SMCA_PSP ... SMCA_PSP_V2]	= { "psp",		"Platform Security Processor" },
	[SMCA_SMU ... SMCA_SMU_V2]	= { "smu",		"System Management Unit" },
	[SMCA_MP5]			= { "mp5",		"Microprocessor 5 Unit" },
	[SMCA_MPDMA]			= { "mpdma",		"MPDMA Unit" },
	[SMCA_NBIO]			= { "nbio",		"Northbridge IO Unit" },
	[SMCA_PCIE ... SMCA_PCIE_V2]	= { "pcie",		"PCI Express Unit" },
	[SMCA_XGMI_PCS]			= { "xgmi_pcs",		"Ext Global Memory Interconnect PCS Unit" },
	[SMCA_NBIF]			= { "nbif",		"NBIF Unit" },
	[SMCA_SHUB]			= { "shub",		"System Hub Unit" },
	[SMCA_SATA]			= { "sata",		"SATA Unit" },
	[SMCA_USB]			= { "usb",		"USB Unit" },
	[SMCA_GMI_PCS]			= { "gmi_pcs",		"Global Memory Interconnect PCS Unit" },
	[SMCA_XGMI_PHY]			= { "xgmi_phy",		"Ext Global Memory Interconnect PHY Unit" },
	[SMCA_WAFL_PHY]			= { "wafl_phy",		"WAFL PHY Unit" },
	[SMCA_GMI_PHY]			= { "gmi_phy",		"Global Memory Interconnect PHY Unit" },
};

static const char *smca_get_name(enum smca_bank_types t)
{
	if (t >= N_SMCA_BANK_TYPES)
		return NULL;

	return smca_names[t].name;
}

const char *smca_get_long_name(enum smca_bank_types t)
{
	if (t >= N_SMCA_BANK_TYPES)
		return NULL;

	return smca_names[t].long_name;
}
EXPORT_SYMBOL_GPL(smca_get_long_name);

<<<<<<< HEAD
enum smca_bank_types smca_get_bank_type(unsigned int bank)
=======
enum smca_bank_types smca_get_bank_type(unsigned int cpu, unsigned int bank)
>>>>>>> 754e0b0e
{
	struct smca_bank *b;

	if (bank >= MAX_NR_BANKS)
		return N_SMCA_BANK_TYPES;

	b = &per_cpu(smca_banks, cpu)[bank];
	if (!b->hwid)
		return N_SMCA_BANK_TYPES;

	return b->hwid->bank_type;
}
EXPORT_SYMBOL_GPL(smca_get_bank_type);

static const struct smca_hwid smca_hwid_mcatypes[] = {
	/* { bank_type, hwid_mcatype } */

	/* Reserved type */
	{ SMCA_RESERVED, HWID_MCATYPE(0x00, 0x0)	},

	/* ZN Core (HWID=0xB0) MCA types */
	{ SMCA_LS,	 HWID_MCATYPE(0xB0, 0x0)	},
	{ SMCA_LS_V2,	 HWID_MCATYPE(0xB0, 0x10)	},
	{ SMCA_IF,	 HWID_MCATYPE(0xB0, 0x1)	},
	{ SMCA_L2_CACHE, HWID_MCATYPE(0xB0, 0x2)	},
	{ SMCA_DE,	 HWID_MCATYPE(0xB0, 0x3)	},
	/* HWID 0xB0 MCATYPE 0x4 is Reserved */
	{ SMCA_EX,	 HWID_MCATYPE(0xB0, 0x5)	},
	{ SMCA_FP,	 HWID_MCATYPE(0xB0, 0x6)	},
	{ SMCA_L3_CACHE, HWID_MCATYPE(0xB0, 0x7)	},

	/* Data Fabric MCA types */
	{ SMCA_CS,	 HWID_MCATYPE(0x2E, 0x0)	},
	{ SMCA_PIE,	 HWID_MCATYPE(0x2E, 0x1)	},
	{ SMCA_CS_V2,	 HWID_MCATYPE(0x2E, 0x2)	},

	/* Unified Memory Controller MCA type */
	{ SMCA_UMC,	 HWID_MCATYPE(0x96, 0x0)	},
	{ SMCA_UMC_V2,	 HWID_MCATYPE(0x96, 0x1)	},

	/* Parameter Block MCA type */
	{ SMCA_PB,	 HWID_MCATYPE(0x05, 0x0)	},

	/* Platform Security Processor MCA type */
	{ SMCA_PSP,	 HWID_MCATYPE(0xFF, 0x0)	},
	{ SMCA_PSP_V2,	 HWID_MCATYPE(0xFF, 0x1)	},

	/* System Management Unit MCA type */
	{ SMCA_SMU,	 HWID_MCATYPE(0x01, 0x0)	},
	{ SMCA_SMU_V2,	 HWID_MCATYPE(0x01, 0x1)	},

	/* Microprocessor 5 Unit MCA type */
	{ SMCA_MP5,	 HWID_MCATYPE(0x01, 0x2)	},

	/* MPDMA MCA type */
	{ SMCA_MPDMA,	 HWID_MCATYPE(0x01, 0x3)	},

	/* Northbridge IO Unit MCA type */
	{ SMCA_NBIO,	 HWID_MCATYPE(0x18, 0x0)	},

	/* PCI Express Unit MCA type */
	{ SMCA_PCIE,	 HWID_MCATYPE(0x46, 0x0)	},
	{ SMCA_PCIE_V2,	 HWID_MCATYPE(0x46, 0x1)	},

	{ SMCA_XGMI_PCS, HWID_MCATYPE(0x50, 0x0)	},
	{ SMCA_NBIF,	 HWID_MCATYPE(0x6C, 0x0)	},
	{ SMCA_SHUB,	 HWID_MCATYPE(0x80, 0x0)	},
	{ SMCA_SATA,	 HWID_MCATYPE(0xA8, 0x0)	},
	{ SMCA_USB,	 HWID_MCATYPE(0xAA, 0x0)	},
	{ SMCA_GMI_PCS,  HWID_MCATYPE(0x241, 0x0)	},
	{ SMCA_XGMI_PHY, HWID_MCATYPE(0x259, 0x0)	},
	{ SMCA_WAFL_PHY, HWID_MCATYPE(0x267, 0x0)	},
	{ SMCA_GMI_PHY,	 HWID_MCATYPE(0x269, 0x0)	},
};

/*
 * In SMCA enabled processors, we can have multiple banks for a given IP type.
 * So to define a unique name for each bank, we use a temp c-string to append
 * the MCA_IPID[InstanceId] to type's name in get_name().
 *
 * InstanceId is 32 bits which is 8 characters. Make sure MAX_MCATYPE_NAME_LEN
 * is greater than 8 plus 1 (for underscore) plus length of longest type name.
 */
#define MAX_MCATYPE_NAME_LEN	30
static char buf_mcatype[MAX_MCATYPE_NAME_LEN];

static DEFINE_PER_CPU(struct threshold_bank **, threshold_banks);

/*
 * A list of the banks enabled on each logical CPU. Controls which respective
 * descriptors to initialize later in mce_threshold_create_device().
 */
static DEFINE_PER_CPU(unsigned int, bank_map);

/* Map of banks that have more than MCA_MISC0 available. */
static DEFINE_PER_CPU(u32, smca_misc_banks_map);

static void amd_threshold_interrupt(void);
static void amd_deferred_error_interrupt(void);

static void default_deferred_error_interrupt(void)
{
	pr_err("Unexpected deferred interrupt at vector %x\n", DEFERRED_ERROR_VECTOR);
}
void (*deferred_error_int_vector)(void) = default_deferred_error_interrupt;

static void smca_set_misc_banks_map(unsigned int bank, unsigned int cpu)
{
	u32 low, high;

	/*
	 * For SMCA enabled processors, BLKPTR field of the first MISC register
	 * (MCx_MISC0) indicates presence of additional MISC regs set (MISC1-4).
	 */
	if (rdmsr_safe(MSR_AMD64_SMCA_MCx_CONFIG(bank), &low, &high))
		return;

	if (!(low & MCI_CONFIG_MCAX))
		return;

	if (rdmsr_safe(MSR_AMD64_SMCA_MCx_MISC(bank), &low, &high))
		return;

	if (low & MASK_BLKPTR_LO)
		per_cpu(smca_misc_banks_map, cpu) |= BIT(bank);

}

static void smca_configure(unsigned int bank, unsigned int cpu)
{
	u8 *bank_counts = this_cpu_ptr(smca_bank_counts);
	const struct smca_hwid *s_hwid;
	unsigned int i, hwid_mcatype;
	u32 high, low;
	u32 smca_config = MSR_AMD64_SMCA_MCx_CONFIG(bank);

	/* Set appropriate bits in MCA_CONFIG */
	if (!rdmsr_safe(smca_config, &low, &high)) {
		/*
		 * OS is required to set the MCAX bit to acknowledge that it is
		 * now using the new MSR ranges and new registers under each
		 * bank. It also means that the OS will configure deferred
		 * errors in the new MCx_CONFIG register. If the bit is not set,
		 * uncorrectable errors will cause a system panic.
		 *
		 * MCA_CONFIG[MCAX] is bit 32 (0 in the high portion of the MSR.)
		 */
		high |= BIT(0);

		/*
		 * SMCA sets the Deferred Error Interrupt type per bank.
		 *
		 * MCA_CONFIG[DeferredIntTypeSupported] is bit 5, and tells us
		 * if the DeferredIntType bit field is available.
		 *
		 * MCA_CONFIG[DeferredIntType] is bits [38:37] ([6:5] in the
		 * high portion of the MSR). OS should set this to 0x1 to enable
		 * APIC based interrupt. First, check that no interrupt has been
		 * set.
		 */
		if ((low & BIT(5)) && !((high >> 5) & 0x3))
			high |= BIT(5);

		wrmsr(smca_config, low, high);
	}

	smca_set_misc_banks_map(bank, cpu);

	if (rdmsr_safe(MSR_AMD64_SMCA_MCx_IPID(bank), &low, &high)) {
		pr_warn("Failed to read MCA_IPID for bank %d\n", bank);
		return;
	}

	hwid_mcatype = HWID_MCATYPE(high & MCI_IPID_HWID,
				    (high & MCI_IPID_MCATYPE) >> 16);

	for (i = 0; i < ARRAY_SIZE(smca_hwid_mcatypes); i++) {
		s_hwid = &smca_hwid_mcatypes[i];

		if (hwid_mcatype == s_hwid->hwid_mcatype) {
			this_cpu_ptr(smca_banks)[bank].hwid = s_hwid;
			this_cpu_ptr(smca_banks)[bank].id = low;
			this_cpu_ptr(smca_banks)[bank].sysfs_id = bank_counts[s_hwid->bank_type]++;
			break;
		}
	}
}

struct thresh_restart {
	struct threshold_block	*b;
	int			reset;
	int			set_lvt_off;
	int			lvt_off;
	u16			old_limit;
};

static inline bool is_shared_bank(int bank)
{
	/*
	 * Scalable MCA provides for only one core to have access to the MSRs of
	 * a shared bank.
	 */
	if (mce_flags.smca)
		return false;

	/* Bank 4 is for northbridge reporting and is thus shared */
	return (bank == 4);
}

static const char *bank4_names(const struct threshold_block *b)
{
	switch (b->address) {
	/* MSR4_MISC0 */
	case 0x00000413:
		return "dram";

	case 0xc0000408:
		return "ht_links";

	case 0xc0000409:
		return "l3_cache";

	default:
		WARN(1, "Funny MSR: 0x%08x\n", b->address);
		return "";
	}
};


static bool lvt_interrupt_supported(unsigned int bank, u32 msr_high_bits)
{
	/*
	 * bank 4 supports APIC LVT interrupts implicitly since forever.
	 */
	if (bank == 4)
		return true;

	/*
	 * IntP: interrupt present; if this bit is set, the thresholding
	 * bank can generate APIC LVT interrupts
	 */
	return msr_high_bits & BIT(28);
}

static int lvt_off_valid(struct threshold_block *b, int apic, u32 lo, u32 hi)
{
	int msr = (hi & MASK_LVTOFF_HI) >> 20;

	if (apic < 0) {
		pr_err(FW_BUG "cpu %d, failed to setup threshold interrupt "
		       "for bank %d, block %d (MSR%08X=0x%x%08x)\n", b->cpu,
		       b->bank, b->block, b->address, hi, lo);
		return 0;
	}

	if (apic != msr) {
		/*
		 * On SMCA CPUs, LVT offset is programmed at a different MSR, and
		 * the BIOS provides the value. The original field where LVT offset
		 * was set is reserved. Return early here:
		 */
		if (mce_flags.smca)
			return 0;

		pr_err(FW_BUG "cpu %d, invalid threshold interrupt offset %d "
		       "for bank %d, block %d (MSR%08X=0x%x%08x)\n",
		       b->cpu, apic, b->bank, b->block, b->address, hi, lo);
		return 0;
	}

	return 1;
};

/* Reprogram MCx_MISC MSR behind this threshold bank. */
static void threshold_restart_bank(void *_tr)
{
	struct thresh_restart *tr = _tr;
	u32 hi, lo;

	/* sysfs write might race against an offline operation */
	if (!this_cpu_read(threshold_banks) && !tr->set_lvt_off)
		return;

	rdmsr(tr->b->address, lo, hi);

	if (tr->b->threshold_limit < (hi & THRESHOLD_MAX))
		tr->reset = 1;	/* limit cannot be lower than err count */

	if (tr->reset) {		/* reset err count and overflow bit */
		hi =
		    (hi & ~(MASK_ERR_COUNT_HI | MASK_OVERFLOW_HI)) |
		    (THRESHOLD_MAX - tr->b->threshold_limit);
	} else if (tr->old_limit) {	/* change limit w/o reset */
		int new_count = (hi & THRESHOLD_MAX) +
		    (tr->old_limit - tr->b->threshold_limit);

		hi = (hi & ~MASK_ERR_COUNT_HI) |
		    (new_count & THRESHOLD_MAX);
	}

	/* clear IntType */
	hi &= ~MASK_INT_TYPE_HI;

	if (!tr->b->interrupt_capable)
		goto done;

	if (tr->set_lvt_off) {
		if (lvt_off_valid(tr->b, tr->lvt_off, lo, hi)) {
			/* set new lvt offset */
			hi &= ~MASK_LVTOFF_HI;
			hi |= tr->lvt_off << 20;
		}
	}

	if (tr->b->interrupt_enable)
		hi |= INT_TYPE_APIC;

 done:

	hi |= MASK_COUNT_EN_HI;
	wrmsr(tr->b->address, lo, hi);
}

static void mce_threshold_block_init(struct threshold_block *b, int offset)
{
	struct thresh_restart tr = {
		.b			= b,
		.set_lvt_off		= 1,
		.lvt_off		= offset,
	};

	b->threshold_limit		= THRESHOLD_MAX;
	threshold_restart_bank(&tr);
};

static int setup_APIC_mce_threshold(int reserved, int new)
{
	if (reserved < 0 && !setup_APIC_eilvt(new, THRESHOLD_APIC_VECTOR,
					      APIC_EILVT_MSG_FIX, 0))
		return new;

	return reserved;
}

static int setup_APIC_deferred_error(int reserved, int new)
{
	if (reserved < 0 && !setup_APIC_eilvt(new, DEFERRED_ERROR_VECTOR,
					      APIC_EILVT_MSG_FIX, 0))
		return new;

	return reserved;
}

static void deferred_error_interrupt_enable(struct cpuinfo_x86 *c)
{
	u32 low = 0, high = 0;
	int def_offset = -1, def_new;

	if (rdmsr_safe(MSR_CU_DEF_ERR, &low, &high))
		return;

	def_new = (low & MASK_DEF_LVTOFF) >> 4;
	if (!(low & MASK_DEF_LVTOFF)) {
		pr_err(FW_BUG "Your BIOS is not setting up LVT offset 0x2 for deferred error IRQs correctly.\n");
		def_new = DEF_LVT_OFF;
		low = (low & ~MASK_DEF_LVTOFF) | (DEF_LVT_OFF << 4);
	}

	def_offset = setup_APIC_deferred_error(def_offset, def_new);
	if ((def_offset == def_new) &&
	    (deferred_error_int_vector != amd_deferred_error_interrupt))
		deferred_error_int_vector = amd_deferred_error_interrupt;

	if (!mce_flags.smca)
		low = (low & ~MASK_DEF_INT_TYPE) | DEF_INT_TYPE_APIC;

	wrmsr(MSR_CU_DEF_ERR, low, high);
}

static u32 smca_get_block_address(unsigned int bank, unsigned int block,
				  unsigned int cpu)
{
	if (!block)
		return MSR_AMD64_SMCA_MCx_MISC(bank);

	if (!(per_cpu(smca_misc_banks_map, cpu) & BIT(bank)))
		return 0;

	return MSR_AMD64_SMCA_MCx_MISCy(bank, block - 1);
}

static u32 get_block_address(u32 current_addr, u32 low, u32 high,
			     unsigned int bank, unsigned int block,
			     unsigned int cpu)
{
	u32 addr = 0, offset = 0;

	if ((bank >= per_cpu(mce_num_banks, cpu)) || (block >= NR_BLOCKS))
		return addr;

	if (mce_flags.smca)
		return smca_get_block_address(bank, block, cpu);

	/* Fall back to method we used for older processors: */
	switch (block) {
	case 0:
		addr = mca_msr_reg(bank, MCA_MISC);
		break;
	case 1:
		offset = ((low & MASK_BLKPTR_LO) >> 21);
		if (offset)
			addr = MCG_XBLK_ADDR + offset;
		break;
	default:
		addr = ++current_addr;
	}
	return addr;
}

static int
prepare_threshold_block(unsigned int bank, unsigned int block, u32 addr,
			int offset, u32 misc_high)
{
	unsigned int cpu = smp_processor_id();
	u32 smca_low, smca_high;
	struct threshold_block b;
	int new;

	if (!block)
		per_cpu(bank_map, cpu) |= (1 << bank);

	memset(&b, 0, sizeof(b));
	b.cpu			= cpu;
	b.bank			= bank;
	b.block			= block;
	b.address		= addr;
	b.interrupt_capable	= lvt_interrupt_supported(bank, misc_high);

	if (!b.interrupt_capable)
		goto done;

	b.interrupt_enable = 1;

	if (!mce_flags.smca) {
		new = (misc_high & MASK_LVTOFF_HI) >> 20;
		goto set_offset;
	}

	/* Gather LVT offset for thresholding: */
	if (rdmsr_safe(MSR_CU_DEF_ERR, &smca_low, &smca_high))
		goto out;

	new = (smca_low & SMCA_THR_LVT_OFF) >> 12;

set_offset:
	offset = setup_APIC_mce_threshold(offset, new);
	if (offset == new)
		thresholding_irq_en = true;

done:
	mce_threshold_block_init(&b, offset);

out:
	return offset;
}

bool amd_filter_mce(struct mce *m)
{
	enum smca_bank_types bank_type = smca_get_bank_type(m->extcpu, m->bank);
	struct cpuinfo_x86 *c = &boot_cpu_data;

	/* See Family 17h Models 10h-2Fh Erratum #1114. */
	if (c->x86 == 0x17 &&
	    c->x86_model >= 0x10 && c->x86_model <= 0x2F &&
	    bank_type == SMCA_IF && XEC(m->status, 0x3f) == 10)
		return true;

	/* NB GART TLB error reporting is disabled by default. */
	if (c->x86 < 0x17) {
		if (m->bank == 4 && XEC(m->status, 0x1f) == 0x5)
			return true;
	}

	return false;
}

/*
 * Turn off thresholding banks for the following conditions:
 * - MC4_MISC thresholding is not supported on Family 0x15.
 * - Prevent possible spurious interrupts from the IF bank on Family 0x17
 *   Models 0x10-0x2F due to Erratum #1114.
 */
static void disable_err_thresholding(struct cpuinfo_x86 *c, unsigned int bank)
{
	int i, num_msrs;
	u64 hwcr;
	bool need_toggle;
	u32 msrs[NR_BLOCKS];

	if (c->x86 == 0x15 && bank == 4) {
		msrs[0] = 0x00000413; /* MC4_MISC0 */
		msrs[1] = 0xc0000408; /* MC4_MISC1 */
		num_msrs = 2;
	} else if (c->x86 == 0x17 &&
		   (c->x86_model >= 0x10 && c->x86_model <= 0x2F)) {

		if (smca_get_bank_type(smp_processor_id(), bank) != SMCA_IF)
			return;

		msrs[0] = MSR_AMD64_SMCA_MCx_MISC(bank);
		num_msrs = 1;
	} else {
		return;
	}

	rdmsrl(MSR_K7_HWCR, hwcr);

	/* McStatusWrEn has to be set */
	need_toggle = !(hwcr & BIT(18));
	if (need_toggle)
		wrmsrl(MSR_K7_HWCR, hwcr | BIT(18));

	/* Clear CntP bit safely */
	for (i = 0; i < num_msrs; i++)
		msr_clear_bit(msrs[i], 62);

	/* restore old settings */
	if (need_toggle)
		wrmsrl(MSR_K7_HWCR, hwcr);
}

/* cpu init entry point, called from mce.c with preempt off */
void mce_amd_feature_init(struct cpuinfo_x86 *c)
{
	unsigned int bank, block, cpu = smp_processor_id();
	u32 low = 0, high = 0, address = 0;
	int offset = -1;


	for (bank = 0; bank < this_cpu_read(mce_num_banks); ++bank) {
		if (mce_flags.smca)
			smca_configure(bank, cpu);

		disable_err_thresholding(c, bank);

		for (block = 0; block < NR_BLOCKS; ++block) {
			address = get_block_address(address, low, high, bank, block, cpu);
			if (!address)
				break;

			if (rdmsr_safe(address, &low, &high))
				break;

			if (!(high & MASK_VALID_HI))
				continue;

			if (!(high & MASK_CNTP_HI)  ||
			     (high & MASK_LOCKED_HI))
				continue;

			offset = prepare_threshold_block(bank, block, address, offset, high);
		}
	}

	if (mce_flags.succor)
		deferred_error_interrupt_enable(c);
}

bool amd_mce_is_memory_error(struct mce *m)
{
	/* ErrCodeExt[20:16] */
	u8 xec = (m->status >> 16) & 0x1f;

	if (mce_flags.smca)
		return smca_get_bank_type(m->extcpu, m->bank) == SMCA_UMC && xec == 0x0;

	return m->bank == 4 && xec == 0x8;
}

static void __log_error(unsigned int bank, u64 status, u64 addr, u64 misc)
{
	struct mce m;

	mce_setup(&m);

	m.status = status;
	m.misc   = misc;
	m.bank   = bank;
	m.tsc	 = rdtsc();

	if (m.status & MCI_STATUS_ADDRV) {
		m.addr = addr;

		/*
		 * Extract [55:<lsb>] where lsb is the least significant
		 * *valid* bit of the address bits.
		 */
		if (mce_flags.smca) {
			u8 lsb = (m.addr >> 56) & 0x3f;

			m.addr &= GENMASK_ULL(55, lsb);
		}
	}

	if (mce_flags.smca) {
		rdmsrl(MSR_AMD64_SMCA_MCx_IPID(bank), m.ipid);

		if (m.status & MCI_STATUS_SYNDV)
			rdmsrl(MSR_AMD64_SMCA_MCx_SYND(bank), m.synd);
	}

	mce_log(&m);
}

DEFINE_IDTENTRY_SYSVEC(sysvec_deferred_error)
{
	trace_deferred_error_apic_entry(DEFERRED_ERROR_VECTOR);
	inc_irq_stat(irq_deferred_error_count);
	deferred_error_int_vector();
	trace_deferred_error_apic_exit(DEFERRED_ERROR_VECTOR);
	ack_APIC_irq();
}

/*
 * Returns true if the logged error is deferred. False, otherwise.
 */
static inline bool
_log_error_bank(unsigned int bank, u32 msr_stat, u32 msr_addr, u64 misc)
{
	u64 status, addr = 0;

	rdmsrl(msr_stat, status);
	if (!(status & MCI_STATUS_VAL))
		return false;

	if (status & MCI_STATUS_ADDRV)
		rdmsrl(msr_addr, addr);

	__log_error(bank, status, addr, misc);

	wrmsrl(msr_stat, 0);

	return status & MCI_STATUS_DEFERRED;
}

/*
 * We have three scenarios for checking for Deferred errors:
 *
 * 1) Non-SMCA systems check MCA_STATUS and log error if found.
 * 2) SMCA systems check MCA_STATUS. If error is found then log it and also
 *    clear MCA_DESTAT.
 * 3) SMCA systems check MCA_DESTAT, if error was not found in MCA_STATUS, and
 *    log it.
 */
static void log_error_deferred(unsigned int bank)
{
	bool defrd;

	defrd = _log_error_bank(bank, mca_msr_reg(bank, MCA_STATUS),
				mca_msr_reg(bank, MCA_ADDR), 0);

	if (!mce_flags.smca)
		return;

	/* Clear MCA_DESTAT if we logged the deferred error from MCA_STATUS. */
	if (defrd) {
		wrmsrl(MSR_AMD64_SMCA_MCx_DESTAT(bank), 0);
		return;
	}

	/*
	 * Only deferred errors are logged in MCA_DE{STAT,ADDR} so just check
	 * for a valid error.
	 */
	_log_error_bank(bank, MSR_AMD64_SMCA_MCx_DESTAT(bank),
			      MSR_AMD64_SMCA_MCx_DEADDR(bank), 0);
}

/* APIC interrupt handler for deferred errors */
static void amd_deferred_error_interrupt(void)
{
	unsigned int bank;

	for (bank = 0; bank < this_cpu_read(mce_num_banks); ++bank)
		log_error_deferred(bank);
}

static void log_error_thresholding(unsigned int bank, u64 misc)
{
	_log_error_bank(bank, mca_msr_reg(bank, MCA_STATUS), mca_msr_reg(bank, MCA_ADDR), misc);
}

static void log_and_reset_block(struct threshold_block *block)
{
	struct thresh_restart tr;
	u32 low = 0, high = 0;

	if (!block)
		return;

	if (rdmsr_safe(block->address, &low, &high))
		return;

	if (!(high & MASK_OVERFLOW_HI))
		return;

	/* Log the MCE which caused the threshold event. */
	log_error_thresholding(block->bank, ((u64)high << 32) | low);

	/* Reset threshold block after logging error. */
	memset(&tr, 0, sizeof(tr));
	tr.b = block;
	threshold_restart_bank(&tr);
}

/*
 * Threshold interrupt handler will service THRESHOLD_APIC_VECTOR. The interrupt
 * goes off when error_count reaches threshold_limit.
 */
static void amd_threshold_interrupt(void)
{
	struct threshold_block *first_block = NULL, *block = NULL, *tmp = NULL;
	struct threshold_bank **bp = this_cpu_read(threshold_banks);
	unsigned int bank, cpu = smp_processor_id();

	/*
	 * Validate that the threshold bank has been initialized already. The
	 * handler is installed at boot time, but on a hotplug event the
	 * interrupt might fire before the data has been initialized.
	 */
	if (!bp)
		return;

	for (bank = 0; bank < this_cpu_read(mce_num_banks); ++bank) {
		if (!(per_cpu(bank_map, cpu) & (1 << bank)))
			continue;

		first_block = bp[bank]->blocks;
		if (!first_block)
			continue;

		/*
		 * The first block is also the head of the list. Check it first
		 * before iterating over the rest.
		 */
		log_and_reset_block(first_block);
		list_for_each_entry_safe(block, tmp, &first_block->miscj, miscj)
			log_and_reset_block(block);
	}
}

/*
 * Sysfs Interface
 */

struct threshold_attr {
	struct attribute attr;
	ssize_t (*show) (struct threshold_block *, char *);
	ssize_t (*store) (struct threshold_block *, const char *, size_t count);
};

#define SHOW_FIELDS(name)						\
static ssize_t show_ ## name(struct threshold_block *b, char *buf)	\
{									\
	return sprintf(buf, "%lu\n", (unsigned long) b->name);		\
}
SHOW_FIELDS(interrupt_enable)
SHOW_FIELDS(threshold_limit)

static ssize_t
store_interrupt_enable(struct threshold_block *b, const char *buf, size_t size)
{
	struct thresh_restart tr;
	unsigned long new;

	if (!b->interrupt_capable)
		return -EINVAL;

	if (kstrtoul(buf, 0, &new) < 0)
		return -EINVAL;

	b->interrupt_enable = !!new;

	memset(&tr, 0, sizeof(tr));
	tr.b		= b;

	if (smp_call_function_single(b->cpu, threshold_restart_bank, &tr, 1))
		return -ENODEV;

	return size;
}

static ssize_t
store_threshold_limit(struct threshold_block *b, const char *buf, size_t size)
{
	struct thresh_restart tr;
	unsigned long new;

	if (kstrtoul(buf, 0, &new) < 0)
		return -EINVAL;

	if (new > THRESHOLD_MAX)
		new = THRESHOLD_MAX;
	if (new < 1)
		new = 1;

	memset(&tr, 0, sizeof(tr));
	tr.old_limit = b->threshold_limit;
	b->threshold_limit = new;
	tr.b = b;

	if (smp_call_function_single(b->cpu, threshold_restart_bank, &tr, 1))
		return -ENODEV;

	return size;
}

static ssize_t show_error_count(struct threshold_block *b, char *buf)
{
	u32 lo, hi;

	/* CPU might be offline by now */
	if (rdmsr_on_cpu(b->cpu, b->address, &lo, &hi))
		return -ENODEV;

	return sprintf(buf, "%u\n", ((hi & THRESHOLD_MAX) -
				     (THRESHOLD_MAX - b->threshold_limit)));
}

static struct threshold_attr error_count = {
	.attr = {.name = __stringify(error_count), .mode = 0444 },
	.show = show_error_count,
};

#define RW_ATTR(val)							\
static struct threshold_attr val = {					\
	.attr	= {.name = __stringify(val), .mode = 0644 },		\
	.show	= show_## val,						\
	.store	= store_## val,						\
};

RW_ATTR(interrupt_enable);
RW_ATTR(threshold_limit);

static struct attribute *default_attrs[] = {
	&threshold_limit.attr,
	&error_count.attr,
	NULL,	/* possibly interrupt_enable if supported, see below */
	NULL,
};

#define to_block(k)	container_of(k, struct threshold_block, kobj)
#define to_attr(a)	container_of(a, struct threshold_attr, attr)

static ssize_t show(struct kobject *kobj, struct attribute *attr, char *buf)
{
	struct threshold_block *b = to_block(kobj);
	struct threshold_attr *a = to_attr(attr);
	ssize_t ret;

	ret = a->show ? a->show(b, buf) : -EIO;

	return ret;
}

static ssize_t store(struct kobject *kobj, struct attribute *attr,
		     const char *buf, size_t count)
{
	struct threshold_block *b = to_block(kobj);
	struct threshold_attr *a = to_attr(attr);
	ssize_t ret;

	ret = a->store ? a->store(b, buf, count) : -EIO;

	return ret;
}

static const struct sysfs_ops threshold_ops = {
	.show			= show,
	.store			= store,
};

static void threshold_block_release(struct kobject *kobj);

static struct kobj_type threshold_ktype = {
	.sysfs_ops		= &threshold_ops,
	.default_attrs		= default_attrs,
	.release		= threshold_block_release,
};

static const char *get_name(unsigned int cpu, unsigned int bank, struct threshold_block *b)
{
	enum smca_bank_types bank_type;

	if (!mce_flags.smca) {
		if (b && bank == 4)
			return bank4_names(b);

		return th_names[bank];
	}

	bank_type = smca_get_bank_type(cpu, bank);
	if (bank_type >= N_SMCA_BANK_TYPES)
		return NULL;

	if (b && bank_type == SMCA_UMC) {
		if (b->block < ARRAY_SIZE(smca_umc_block_names))
			return smca_umc_block_names[b->block];
		return NULL;
	}

	if (per_cpu(smca_bank_counts, cpu)[bank_type] == 1)
		return smca_get_name(bank_type);

	snprintf(buf_mcatype, MAX_MCATYPE_NAME_LEN,
		 "%s_%u", smca_get_name(bank_type),
			  per_cpu(smca_banks, cpu)[bank].sysfs_id);
	return buf_mcatype;
}

static int allocate_threshold_blocks(unsigned int cpu, struct threshold_bank *tb,
				     unsigned int bank, unsigned int block,
				     u32 address)
{
	struct threshold_block *b = NULL;
	u32 low, high;
	int err;

	if ((bank >= this_cpu_read(mce_num_banks)) || (block >= NR_BLOCKS))
		return 0;

	if (rdmsr_safe(address, &low, &high))
		return 0;

	if (!(high & MASK_VALID_HI)) {
		if (block)
			goto recurse;
		else
			return 0;
	}

	if (!(high & MASK_CNTP_HI)  ||
	     (high & MASK_LOCKED_HI))
		goto recurse;

	b = kzalloc(sizeof(struct threshold_block), GFP_KERNEL);
	if (!b)
		return -ENOMEM;

	b->block		= block;
	b->bank			= bank;
	b->cpu			= cpu;
	b->address		= address;
	b->interrupt_enable	= 0;
	b->interrupt_capable	= lvt_interrupt_supported(bank, high);
	b->threshold_limit	= THRESHOLD_MAX;

	if (b->interrupt_capable) {
		threshold_ktype.default_attrs[2] = &interrupt_enable.attr;
		b->interrupt_enable = 1;
	} else {
		threshold_ktype.default_attrs[2] = NULL;
	}

	INIT_LIST_HEAD(&b->miscj);

	/* This is safe as @tb is not visible yet */
	if (tb->blocks)
		list_add(&b->miscj, &tb->blocks->miscj);
	else
		tb->blocks = b;

	err = kobject_init_and_add(&b->kobj, &threshold_ktype, tb->kobj, get_name(cpu, bank, b));
	if (err)
		goto out_free;
recurse:
	address = get_block_address(address, low, high, bank, ++block, cpu);
	if (!address)
		return 0;

	err = allocate_threshold_blocks(cpu, tb, bank, block, address);
	if (err)
		goto out_free;

	if (b)
		kobject_uevent(&b->kobj, KOBJ_ADD);

	return 0;

out_free:
	if (b) {
		list_del(&b->miscj);
		kobject_put(&b->kobj);
	}
	return err;
}

static int __threshold_add_blocks(struct threshold_bank *b)
{
	struct list_head *head = &b->blocks->miscj;
	struct threshold_block *pos = NULL;
	struct threshold_block *tmp = NULL;
	int err = 0;

	err = kobject_add(&b->blocks->kobj, b->kobj, b->blocks->kobj.name);
	if (err)
		return err;

	list_for_each_entry_safe(pos, tmp, head, miscj) {

		err = kobject_add(&pos->kobj, b->kobj, pos->kobj.name);
		if (err) {
			list_for_each_entry_safe_reverse(pos, tmp, head, miscj)
				kobject_del(&pos->kobj);

			return err;
		}
	}
	return err;
}

static int threshold_create_bank(struct threshold_bank **bp, unsigned int cpu,
				 unsigned int bank)
{
	struct device *dev = this_cpu_read(mce_device);
	struct amd_northbridge *nb = NULL;
	struct threshold_bank *b = NULL;
	const char *name = get_name(cpu, bank, NULL);
	int err = 0;

	if (!dev)
		return -ENODEV;

	if (is_shared_bank(bank)) {
		nb = node_to_amd_nb(topology_die_id(cpu));

		/* threshold descriptor already initialized on this node? */
		if (nb && nb->bank4) {
			/* yes, use it */
			b = nb->bank4;
			err = kobject_add(b->kobj, &dev->kobj, name);
			if (err)
				goto out;

			bp[bank] = b;
			refcount_inc(&b->cpus);

			err = __threshold_add_blocks(b);

			goto out;
		}
	}

	b = kzalloc(sizeof(struct threshold_bank), GFP_KERNEL);
	if (!b) {
		err = -ENOMEM;
		goto out;
	}

	/* Associate the bank with the per-CPU MCE device */
	b->kobj = kobject_create_and_add(name, &dev->kobj);
	if (!b->kobj) {
		err = -EINVAL;
		goto out_free;
	}

	if (is_shared_bank(bank)) {
		b->shared = 1;
		refcount_set(&b->cpus, 1);

		/* nb is already initialized, see above */
		if (nb) {
			WARN_ON(nb->bank4);
			nb->bank4 = b;
		}
	}

	err = allocate_threshold_blocks(cpu, b, bank, 0, mca_msr_reg(bank, MCA_MISC));
	if (err)
		goto out_kobj;

	bp[bank] = b;
	return 0;

out_kobj:
	kobject_put(b->kobj);
out_free:
	kfree(b);
out:
	return err;
}

static void threshold_block_release(struct kobject *kobj)
{
	kfree(to_block(kobj));
}

static void deallocate_threshold_blocks(struct threshold_bank *bank)
{
	struct threshold_block *pos, *tmp;

	list_for_each_entry_safe(pos, tmp, &bank->blocks->miscj, miscj) {
		list_del(&pos->miscj);
		kobject_put(&pos->kobj);
	}

	kobject_put(&bank->blocks->kobj);
}

static void __threshold_remove_blocks(struct threshold_bank *b)
{
	struct threshold_block *pos = NULL;
	struct threshold_block *tmp = NULL;

	kobject_del(b->kobj);

	list_for_each_entry_safe(pos, tmp, &b->blocks->miscj, miscj)
		kobject_del(&pos->kobj);
}

static void threshold_remove_bank(struct threshold_bank *bank)
{
	struct amd_northbridge *nb;

	if (!bank->blocks)
		goto out_free;

	if (!bank->shared)
		goto out_dealloc;

	if (!refcount_dec_and_test(&bank->cpus)) {
		__threshold_remove_blocks(bank);
		return;
	} else {
		/*
		 * The last CPU on this node using the shared bank is going
		 * away, remove that bank now.
		 */
		nb = node_to_amd_nb(topology_die_id(smp_processor_id()));
		nb->bank4 = NULL;
	}

out_dealloc:
	deallocate_threshold_blocks(bank);

out_free:
	kobject_put(bank->kobj);
	kfree(bank);
}

int mce_threshold_remove_device(unsigned int cpu)
{
	struct threshold_bank **bp = this_cpu_read(threshold_banks);
	unsigned int bank, numbanks = this_cpu_read(mce_num_banks);

	if (!bp)
		return 0;

	/*
	 * Clear the pointer before cleaning up, so that the interrupt won't
	 * touch anything of this.
	 */
	this_cpu_write(threshold_banks, NULL);

	for (bank = 0; bank < numbanks; bank++) {
		if (bp[bank]) {
			threshold_remove_bank(bp[bank]);
			bp[bank] = NULL;
		}
	}
	kfree(bp);
	return 0;
}

/**
 * mce_threshold_create_device - Create the per-CPU MCE threshold device
 * @cpu:	The plugged in CPU
 *
 * Create directories and files for all valid threshold banks.
 *
 * This is invoked from the CPU hotplug callback which was installed in
 * mcheck_init_device(). The invocation happens in context of the hotplug
 * thread running on @cpu.  The callback is invoked on all CPUs which are
 * online when the callback is installed or during a real hotplug event.
 */
int mce_threshold_create_device(unsigned int cpu)
{
	unsigned int numbanks, bank;
	struct threshold_bank **bp;
	int err;

	if (!mce_flags.amd_threshold)
		return 0;

	bp = this_cpu_read(threshold_banks);
	if (bp)
		return 0;

	numbanks = this_cpu_read(mce_num_banks);
	bp = kcalloc(numbanks, sizeof(*bp), GFP_KERNEL);
	if (!bp)
		return -ENOMEM;

	for (bank = 0; bank < numbanks; ++bank) {
		if (!(this_cpu_read(bank_map) & (1 << bank)))
			continue;
		err = threshold_create_bank(bp, cpu, bank);
		if (err)
			goto out_err;
	}
	this_cpu_write(threshold_banks, bp);

	if (thresholding_irq_en)
		mce_threshold_vector = amd_threshold_interrupt;
	return 0;
out_err:
	mce_threshold_remove_device(cpu);
	return err;
}<|MERGE_RESOLUTION|>--- conflicted
+++ resolved
@@ -142,11 +142,7 @@
 }
 EXPORT_SYMBOL_GPL(smca_get_long_name);
 
-<<<<<<< HEAD
-enum smca_bank_types smca_get_bank_type(unsigned int bank)
-=======
 enum smca_bank_types smca_get_bank_type(unsigned int cpu, unsigned int bank)
->>>>>>> 754e0b0e
 {
 	struct smca_bank *b;
 
