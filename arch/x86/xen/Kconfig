#
# This Kconfig describes xen options
#

config XEN
	bool "Xen guest support"
	select PARAVIRT
	select PARAVIRT_CLOCK
	depends on X86_64 || (X86_32 && X86_PAE && !X86_VISWS)
	depends on X86_CMPXCHG && X86_TSC
	help
	  This is the Linux Xen port.  Enabling this will allow the
	  kernel to boot in a paravirtualized environment under the
	  Xen hypervisor.

config XEN_DOM0
	def_bool y
	depends on XEN && PCI_XEN && SWIOTLB_XEN
	depends on X86_LOCAL_APIC && X86_IO_APIC && ACPI && PCI

# Dummy symbol since people have come to rely on the PRIVILEGED_GUEST
# name in tools.
config XEN_PRIVILEGED_GUEST
	def_bool XEN_DOM0

config XEN_PVHVM
	def_bool y
	depends on XEN
	depends on X86_LOCAL_APIC

config XEN_MAX_DOMAIN_MEMORY
       int
       default 128
       depends on XEN
       help
         This only affects the sizing of some bss arrays, the unused
         portions of which are freed.

config XEN_SAVE_RESTORE
       bool
       depends on XEN
<<<<<<< HEAD
=======
       select HIBERNATE_CALLBACKS
>>>>>>> d762f438
       default y

config XEN_DEBUG_FS
	bool "Enable Xen debug and tuning parameters in debugfs"
	depends on XEN && DEBUG_FS
	default n
	help
	  Enable statistics output and various tuning options in debugfs.
	  Enabling this option may incur a significant performance overhead.

config XEN_DEBUG
	bool "Enable Xen debug checks"
	depends on XEN
	default n
	help
	  Enable various WARN_ON checks in the Xen MMU code.
	  Enabling this option WILL incur a significant performance overhead.<|MERGE_RESOLUTION|>--- conflicted
+++ resolved
@@ -39,10 +39,7 @@
 config XEN_SAVE_RESTORE
        bool
        depends on XEN
-<<<<<<< HEAD
-=======
        select HIBERNATE_CALLBACKS
->>>>>>> d762f438
        default y
 
 config XEN_DEBUG_FS
