--- conflicted
+++ resolved
@@ -10,15 +10,6 @@
 #define ARCH_GET_CPUID			0x1011
 #define ARCH_SET_CPUID			0x1012
 
-<<<<<<< HEAD
-#define ARCH_GET_XCOMP_SUPP	0x1021
-#define ARCH_GET_XCOMP_PERM	0x1022
-#define ARCH_REQ_XCOMP_PERM	0x1023
-
-#define ARCH_MAP_VDSO_X32	0x2001
-#define ARCH_MAP_VDSO_32	0x2002
-#define ARCH_MAP_VDSO_64	0x2003
-=======
 #define ARCH_GET_XCOMP_SUPP		0x1021
 #define ARCH_GET_XCOMP_PERM		0x1022
 #define ARCH_REQ_XCOMP_PERM		0x1023
@@ -28,6 +19,5 @@
 #define ARCH_MAP_VDSO_X32		0x2001
 #define ARCH_MAP_VDSO_32		0x2002
 #define ARCH_MAP_VDSO_64		0x2003
->>>>>>> 754e0b0e
 
 #endif /* _ASM_X86_PRCTL_H */